--- conflicted
+++ resolved
@@ -670,12 +670,8 @@
     stream_attribute.accessPolicyWindow.missProp = cudaAccessPropertyStreaming;
 
     if (allow_cache_opt_ && use_res_block_winograd_fuse_opt_ &&
-<<<<<<< HEAD
-        (static_cast<long unsigned int>(res_block_mem) <= scratch_size_) && (res_block_mem <= l2_cache_size_)) {
-=======
         (static_cast<size_t>(res_block_mem) <= scratch_size_) &&
         (res_block_mem <= l2_cache_size_)) {
->>>>>>> ca69ea22
       // we can use a single alloc to hold all the required tensors, and enable
       // persistent L2 caching on it
       ReportCUDAErrors(cudaStreamSetAttribute(
