/*
  This file is part of Leela Chess Zero.
  Copyright (C) 2018 The LCZero Authors

  Leela Chess is free software: you can redistribute it and/or modify
  it under the terms of the GNU General Public License as published by
  the Free Software Foundation, either version 3 of the License, or
  (at your option) any later version.

  Leela Chess is distributed in the hope that it will be useful,
  but WITHOUT ANY WARRANTY; without even the implied warranty of
  MERCHANTABILITY or FITNESS FOR A PARTICULAR PURPOSE.  See the
  GNU General Public License for more details.

  You should have received a copy of the GNU General Public License
  along with Leela Chess.  If not, see <http://www.gnu.org/licenses/>.

  Additional permission under GNU GPL version 3 section 7

  If you modify this Program, or any covered work, by linking or
  combining it with NVIDIA Corporation's libraries from the NVIDIA CUDA
  Toolkit and the NVIDIA CUDA Deep Neural Network library (or a
  modified version of those libraries), containing parts covered by the
  terms of the respective license agreement, the licensors of this
  Program grant you additional permission to convey the resulting work.
*/

#include "selfplay/loop.h"

#include <optional>

#include "gaviotatb/gtb-probe.h"
#include "neural/encoder.h"
#include "neural/writer.h"
#include "selfplay/tournament.h"
#include "utils/configfile.h"
<<<<<<< HEAD
#include "utils/filesystem.h"
=======
#include "utils/optionsparser.h"
>>>>>>> 3d226b2c

namespace lczero {

namespace {
const OptionId kInteractiveId{
    "interactive", "", "Run in interactive mode with UCI-like interface."};
<<<<<<< HEAD
const OptionId kSyzygyTablebaseId{"syzygy-paths", "",
                                  "List of Syzygy tablebase directories"};
const OptionId kGaviotaTablebaseId{"gaviotatb-paths", "",
                                   "List of Gaviota tablebase directories"};
const OptionId kInputDirId{
    "input", "", "Directory with gzipped files in need of rescoring."};
const OptionId kOutputDirId{"output", "", "Directory to write rescored files."};
const OptionId kThreadsId{"threads", "",
                          "Number of concurrent threads to rescore with."};
const OptionId kTempId{"temperature", "",
                       "Additional temperature to apply to policy target."};
const OptionId kDistributionOffsetId{
    "dist_offset", "",
    "Additional offset to apply to policy target before temperature."};
const OptionId kMinDTZBoostId{
    "dtz_policy_boost", "",
    "Additional offset to apply to policy target before temperature for moves "
    "that are best dtz option."};

std::atomic<int> games(0);
std::atomic<int> positions(0);
std::atomic<int> rescored(0);
std::atomic<int> delta(0);
std::atomic<int> rescored2(0);
std::atomic<int> rescored3(0);
std::atomic<int> orig_counts[3];
std::atomic<int> fixed_counts[3];
std::atomic<int> policy_bump(0);
std::atomic<int> policy_nobump_total_hist[11];
std::atomic<int> policy_bump_total_hist[11];
std::atomic<int> policy_dtm_bump(0);
std::atomic<int> gaviota_dtm_rescores(0);
bool gaviotaEnabled = false;

void DataAssert(bool check_result) {
  if (!check_result) throw Exception("Range Violation");
}

void Validate(const std::vector<V5TrainingData>& fileContents) {
  if (fileContents.empty()) throw Exception("Empty File");

  for (int i = 0; i < fileContents.size(); i++) {
    auto& data = fileContents[i];
    DataAssert(data.input_format ==
                   pblczero::NetworkFormat::INPUT_CLASSICAL_112_PLANE ||
               data.input_format ==
                   pblczero::NetworkFormat::INPUT_112_WITH_CASTLING_PLANE ||
               data.input_format ==
                   pblczero::NetworkFormat::INPUT_112_WITH_CANONICALIZATION ||
               data.input_format ==
                   pblczero::NetworkFormat::
                       INPUT_112_WITH_CANONICALIZATION_HECTOPLIES ||
               data.input_format ==
                   pblczero::NetworkFormat::
                       INPUT_112_WITH_CANONICALIZATION_HECTOPLIES_ARMAGEDDON);
    DataAssert(data.best_d >= 0.0f && data.best_d <= 1.0f);
    DataAssert(data.root_d >= 0.0f && data.root_d <= 1.0f);
    DataAssert(data.best_q >= -1.0f && data.best_q <= 1.0f);
    DataAssert(data.root_q >= -1.0f && data.root_q <= 1.0f);
    DataAssert(data.root_m >= 0.0f);
    DataAssert(data.best_m >= 0.0f);
    DataAssert(data.plies_left >= 0.0f);
    switch (data.input_format) {
      case pblczero::NetworkFormat::INPUT_CLASSICAL_112_PLANE:
        DataAssert(data.castling_them_oo >= 0 && data.castling_them_oo <= 1);
        DataAssert(data.castling_them_ooo >= 0 && data.castling_them_ooo <= 1);
        DataAssert(data.castling_us_oo >= 0 && data.castling_us_oo <= 1);
        DataAssert(data.castling_us_ooo >= 0 && data.castling_us_ooo <= 1);
        break;
      default:
        // Verifiy at most one bit set.
        DataAssert((data.castling_them_oo & (data.castling_them_oo - 1)) == 0);
        DataAssert((data.castling_them_ooo & (data.castling_them_ooo - 1)) ==
                   0);
        DataAssert((data.castling_us_oo & (data.castling_us_oo - 1)) == 0);
        DataAssert((data.castling_us_ooo & (data.castling_us_ooo - 1)) == 0);
    }
    if (IsCanonicalFormat(static_cast<pblczero::NetworkFormat::InputFormat>(
            data.input_format))) {
      // At most one en-passant bit.
      DataAssert((data.side_to_move_or_enpassant &
                  (data.side_to_move_or_enpassant - 1)) == 0);
    } else {
      DataAssert(data.side_to_move_or_enpassant >= 0 &&
                 data.side_to_move_or_enpassant <= 1);
    }
    DataAssert(data.result >= -1 && data.result <= 1);
    DataAssert(data.rule50_count >= 0 && data.rule50_count <= 100);
    float sum = 0.0f;
    for (int j = 0; j < sizeof(data.probabilities) / sizeof(float); j++) {
      float prob = data.probabilities[j];
      DataAssert(prob >= 0.0f && prob <= 1.0f || prob == -1.0f ||
                 std::isnan(prob));
      if (prob >= 0.0f) {
        sum += prob;
      }
    }
    if (sum < 0.99f || sum > 1.01f) {
      throw Exception("Probability sum error is huge!");
    }
  }
}

void Validate(const std::vector<V5TrainingData>& fileContents,
              const MoveList& moves) {
  PositionHistory history;
  int rule50ply;
  int gameply;
  ChessBoard board;
  auto input_format = static_cast<pblczero::NetworkFormat::InputFormat>(
      fileContents[0].input_format);
  PopulateBoard(input_format, PlanesFromTrainingData(fileContents[0]), &board,
                &rule50ply, &gameply);
  history.Reset(board, rule50ply, gameply);
  for (int i = 0; i < moves.size(); i++) {
    int transform = TransformForPosition(input_format, history);
    if (!(fileContents[i].probabilities[moves[i].as_nn_index(transform)] >=
          0.0f)) {
      std::cerr << "Illegal move: " << moves[i].as_string() << std::endl;
      throw Exception("Move performed is marked illegal in probabilities.");
    }
    auto legal = history.Last().GetBoard().GenerateLegalMoves();
    if (std::find(legal.begin(), legal.end(), moves[i]) == legal.end()) {
      std::cerr << "Illegal move: " << moves[i].as_string() << std::endl;
      throw Exception("Move performed is an illegal move.");
    }
    history.Append(moves[i]);
  }
}

void gaviota_tb_probe_hard(const Position& pos, unsigned int& info,
                           unsigned int& dtm) {
  unsigned int wsq[17];
  unsigned int bsq[17];
  unsigned char wpc[17];
  unsigned char bpc[17];

  auto stm = pos.IsBlackToMove() ? tb_BLACK_TO_MOVE : tb_WHITE_TO_MOVE;
  auto& board = pos.IsBlackToMove() ? pos.GetThemBoard() : pos.GetBoard();
  auto epsq = tb_NOSQUARE;
  for (auto sq : board.en_passant()) {
    // Our internal representation stores en_passant 2 rows away
    // from the actual sq.
    if (sq.row() == 0) {
      epsq = (TB_squares)(sq.as_int() + 16);
    } else {
      epsq = (TB_squares)(sq.as_int() - 16);
    }
  }
  int idx = 0;
  for (auto sq : (board.ours() & board.kings())) {
    wsq[idx] = (TB_squares)sq.as_int();
    wpc[idx] = tb_KING;
    idx++;
  }
  for (auto sq : (board.ours() & board.knights())) {
    wsq[idx] = (TB_squares)sq.as_int();
    wpc[idx] = tb_KNIGHT;
    idx++;
  }
  for (auto sq : (board.ours() & board.queens())) {
    wsq[idx] = (TB_squares)sq.as_int();
    wpc[idx] = tb_QUEEN;
    idx++;
  }
  for (auto sq : (board.ours() & board.rooks())) {
    wsq[idx] = (TB_squares)sq.as_int();
    wpc[idx] = tb_ROOK;
    idx++;
  }
  for (auto sq : (board.ours() & board.bishops())) {
    wsq[idx] = (TB_squares)sq.as_int();
    wpc[idx] = tb_BISHOP;
    idx++;
  }
  for (auto sq : (board.ours() & board.pawns())) {
    wsq[idx] = (TB_squares)sq.as_int();
    wpc[idx] = tb_PAWN;
    idx++;
  }
  wsq[idx] = tb_NOSQUARE;
  wpc[idx] = tb_NOPIECE;

  idx = 0;
  for (auto sq : (board.theirs() & board.kings())) {
    bsq[idx] = (TB_squares)sq.as_int();
    bpc[idx] = tb_KING;
    idx++;
  }
  for (auto sq : (board.theirs() & board.knights())) {
    bsq[idx] = (TB_squares)sq.as_int();
    bpc[idx] = tb_KNIGHT;
    idx++;
  }
  for (auto sq : (board.theirs() & board.queens())) {
    bsq[idx] = (TB_squares)sq.as_int();
    bpc[idx] = tb_QUEEN;
    idx++;
  }
  for (auto sq : (board.theirs() & board.rooks())) {
    bsq[idx] = (TB_squares)sq.as_int();
    bpc[idx] = tb_ROOK;
    idx++;
  }
  for (auto sq : (board.theirs() & board.bishops())) {
    bsq[idx] = (TB_squares)sq.as_int();
    bpc[idx] = tb_BISHOP;
    idx++;
  }
  for (auto sq : (board.theirs() & board.pawns())) {
    bsq[idx] = (TB_squares)sq.as_int();
    bpc[idx] = tb_PAWN;
    idx++;
  }
  bsq[idx] = tb_NOSQUARE;
  bpc[idx] = tb_NOPIECE;

  tb_probe_hard(stm, epsq, tb_NOCASTLE, wsq, bsq, wpc, bpc, &info, &dtm);
}

void ProcessFile(const std::string& file, SyzygyTablebase* tablebase,
                 std::string outputDir, float distTemp, float distOffset,
                 float dtzBoost) {
  // Scope to ensure reader and writer are closed before deleting source file.
  {
    try {
      TrainingDataReader reader(file);
      std::vector<V5TrainingData> fileContents;
      V5TrainingData data;
      while (reader.ReadChunk(&data)) {
        fileContents.push_back(data);
      }
      Validate(fileContents);
      MoveList moves;
      for (int i = 1; i < fileContents.size(); i++) {
        moves.push_back(
            DecodeMoveFromInput(PlanesFromTrainingData(fileContents[i]),
                                PlanesFromTrainingData(fileContents[i - 1])));
        // All moves decoded are from the point of view of the side after the
        // move so need to mirror them all to be applicable to apply to the
        // position before.
        moves.back().Mirror();
      }
      Validate(fileContents, moves);
      games += 1;
      positions += fileContents.size();
      PositionHistory history;
      int rule50ply;
      int gameply;
      ChessBoard board;
      auto input_format = static_cast<pblczero::NetworkFormat::InputFormat>(
          fileContents[0].input_format);
      PopulateBoard(input_format, PlanesFromTrainingData(fileContents[0]),
                    &board, &rule50ply, &gameply);
      history.Reset(board, rule50ply, gameply);
      int last_rescore = -1;
      orig_counts[fileContents[0].result + 1]++;
      fixed_counts[fileContents[0].result + 1]++;
      for (int i = 0; i < moves.size(); i++) {
        history.Append(moves[i]);
        const auto& board = history.Last().GetBoard();
        if (board.castlings().no_legal_castle() &&
            history.Last().GetRule50Ply() == 0 &&
            (board.ours() | board.theirs()).count() <=
                tablebase->max_cardinality()) {
          ProbeState state;
          WDLScore wdl = tablebase->probe_wdl(history.Last(), &state);
          // Only fail state means the WDL is wrong, probe_wdl may produce
          // correct result with a stat other than OK.
          if (state != FAIL) {
            int8_t score_to_apply = 0;
            if (wdl == WDL_WIN) {
              score_to_apply = 1;
            } else if (wdl == WDL_LOSS) {
              score_to_apply = -1;
            }
            for (int j = i + 1; j > last_rescore; j--) {
              if (fileContents[j].result != score_to_apply) {
                if (j == i + 1 && last_rescore == -1) {
                  fixed_counts[fileContents[0].result + 1]--;
                  bool flip = (i % 2) == 0;
                  fixed_counts[(flip ? -score_to_apply : score_to_apply) + 1]++;
                  /*
                  std::cerr << "Rescoring: " << file << " "  <<
                  (int)fileContents[j].result << " -> "
                            << (int)score_to_apply
                            << std::endl;
                            */
                }
                rescored += 1;
                delta += abs(fileContents[j].result - score_to_apply);
                /*
              std::cerr << "Rescoring: " << (int)fileContents[j].result << " ->
              "
                        << (int)score_to_apply
                        << std::endl;
                        */
              }

              fileContents[j].result = score_to_apply;
              score_to_apply = -score_to_apply;
            }
            last_rescore = i + 1;
          }
        }
      }
      PopulateBoard(input_format, PlanesFromTrainingData(fileContents[0]),
                    &board, &rule50ply, &gameply);
      history.Reset(board, rule50ply, gameply);
      for (int i = 0; i < moves.size(); i++) {
        history.Append(moves[i]);
        const auto& board = history.Last().GetBoard();
        if (board.castlings().no_legal_castle() &&
            history.Last().GetRule50Ply() != 0 &&
            (board.ours() | board.theirs()).count() <=
                tablebase->max_cardinality()) {
          ProbeState state;
          WDLScore wdl = tablebase->probe_wdl(history.Last(), &state);
          // Only fail state means the WDL is wrong, probe_wdl may produce
          // correct result with a stat other than OK.
          if (state != FAIL) {
            int8_t score_to_apply = 0;
            if (wdl == WDL_WIN) {
              score_to_apply = 1;
            } else if (wdl == WDL_LOSS) {
              score_to_apply = -1;
            }
            // If the WDL result disagrees with the game outcome, make it a
            // draw. WDL draw is always draw regardless of prior moves since
            // zero, so that clearly works. Otherwise, the WDL result could be
            // correct or draw, so best we can do is change scores that don't
            // agree, to be a draw. If score was a draw this is a no-op, if it
            // was opposite it becomes a draw.
            int8_t new_score = fileContents[i + 1].result != score_to_apply
                                   ? 0
                                   : fileContents[i + 1].result;
            bool dtz_rescored = false;
            // if score is not already right, and the score to apply isn't 0,
            // dtz can let us know its definitely correct.
            if (fileContents[i + 1].result != score_to_apply &&
                score_to_apply != 0) {
              // Any repetitions in the history since last 50 ply makes it risky
              // to assume dtz is still correct.
              int steps = history.Last().GetRule50Ply();
              bool no_reps = true;
              for (int i = 0; i < steps; i++) {
                // If game started from non-zero 50 move rule, this could
                // underflow. Only safe option is to assume there were
                // repetitions before this point.
                if (history.GetLength() - i - 1 < 0) {
                  no_reps = false;
                  break;
                }
                if (history.GetPositionAt(history.GetLength() - i - 1)
                        .GetRepetitions() != 0) {
                  no_reps = false;
                  break;
                }
              }
              if (no_reps) {
                int depth = tablebase->probe_dtz(history.Last(), &state);
                if (state != FAIL) {
                  // This should be able to be <= 99 safely, but I've not
                  // convinced myself thats true.
                  if (steps + std::abs(depth) < 99) {
                    rescored3++;
                    new_score = score_to_apply;
                    dtz_rescored = true;
                  }
                }
              }
            }

            // If score is not already a draw, and its not obviously a draw,
            // check if 50 move rule has advanced so far its obviously a draw.
            // Obviously not needed if we've already proven with dtz that its a
            // win/loss.
            if (fileContents[i + 1].result != 0 && score_to_apply != 0 &&
                !dtz_rescored) {
              int depth = tablebase->probe_dtz(history.Last(), &state);
              if (state != FAIL) {
                int steps = history.Last().GetRule50Ply();
                // This should be able to be >= 101 safely, but I've not
                // convinced myself thats true.
                if (steps + std::abs(depth) > 101) {
                  rescored3++;
                  new_score = 0;
                  dtz_rescored = true;
                }
              }
            }
            if (new_score != fileContents[i + 1].result) {
              rescored2 += 1;
              /*
            std::cerr << "Rescoring: " << (int)fileContents[j].result << " -> "
                      << (int)score_to_apply
                      << std::endl;
                      */
            }

            fileContents[i + 1].result = new_score;
          }
        }
      }

      if (distTemp != 1.0f || distOffset != 0.0f || dtzBoost != 0.0f) {
        PopulateBoard(input_format, PlanesFromTrainingData(fileContents[0]),
                      &board, &rule50ply, &gameply);
        history.Reset(board, rule50ply, gameply);
        int move_index = 0;
        for (auto& chunk : fileContents) {
          const auto& board = history.Last().GetBoard();
          std::vector<bool> boost_probs(1858, false);
          int boost_count = 0;

          if (dtzBoost != 0.0f && board.castlings().no_legal_castle() &&
              (board.ours() | board.theirs()).count() <=
                  tablebase->max_cardinality()) {
            MoveList to_boost;
            MoveList maybe_boost;
            tablebase->root_probe(history.Last(),
                                  history.DidRepeatSinceLastZeroingMove(), true,
                                  &to_boost, &maybe_boost);
            // If there is only one move, dtm fixup is not helpful.
            // This code assumes all gaviota 3-4-5 tbs are present, as checked
            // at startup.
            if (gaviotaEnabled && maybe_boost.size() > 1 &&
                (board.ours() | board.theirs()).count() <= 5) {
              std::vector<int> dtms;
              dtms.resize(maybe_boost.size());
              int mininum_dtm = 1000;
              // Only safe moves being considered, boost the smallest dtm
              // amongst them.
              for (auto& move : maybe_boost) {
                Position next_pos = Position(history.Last(), move);
                unsigned int info;
                unsigned int dtm;
                gaviota_tb_probe_hard(next_pos, info, dtm);
                dtms.push_back(dtm);
                if (dtm < mininum_dtm) mininum_dtm = dtm;
              }
              if (mininum_dtm < 1000) {
                to_boost.clear();
                int dtm_idx = 0;
                for (auto& move : maybe_boost) {
                  if (dtms[dtm_idx] == mininum_dtm) {
                    to_boost.push_back(move);
                  }
                  dtm_idx++;
                }
                policy_dtm_bump++;
              }
            }
            int transform = TransformForPosition(input_format, history);
            for (auto& move : to_boost) {
              boost_probs[move.as_nn_index(transform)] = true;
            }
            boost_count = to_boost.size();
          }
          float sum = 0.0;
          int prob_index = 0;
          float preboost_sum = 0.0f;
          for (auto& prob : chunk.probabilities) {
            float offset =
                distOffset +
                (boost_probs[prob_index] ? (dtzBoost / boost_count) : 0.0f);
            if (dtzBoost != 0.0f && boost_probs[prob_index]) {
              preboost_sum += prob;
              if (prob < 0 || std::isnan(prob))
                std::cerr << "Bump for move that is illegal????" << std::endl;
              policy_bump++;
            }
            prob_index++;
            if (prob < 0 || std::isnan(prob)) continue;
            prob = std::max(0.0f, prob + offset);
            prob = std::pow(prob, 1.0f / distTemp);
            sum += prob;
          }
          prob_index = 0;
          float boost_sum = 0.0f;
          for (auto& prob : chunk.probabilities) {
            if (dtzBoost != 0.0f && boost_probs[prob_index]) {
              boost_sum += prob / sum;
            }
            prob_index++;
            if (prob < 0 || std::isnan(prob)) continue;
            prob /= sum;
          }
          if (boost_count > 0) {
            policy_nobump_total_hist[(int)(preboost_sum * 10)]++;
            policy_bump_total_hist[(int)(boost_sum * 10)]++;
          }
          history.Append(moves[move_index]);
          move_index++;
        }
      }

      // Make move_count field plies_left for moves left head.
      int offset = 0;
      bool all_draws = true;
      for (auto& chunk : fileContents) {
        // plies_left can't be 0 for real v5 data, so if it is 0 it must be a v4
        // conversion, and we should populate it ourselves with a better
        // starting estimate.
        if (chunk.plies_left == 0.0f) {
          chunk.plies_left = (int)(fileContents.size() - offset);
        }
        offset++;
        all_draws = all_draws && (chunk.result == 0);
      }

      // Correct plies_left using Gaviota TBs for 5 piece and less positions.
      if (gaviotaEnabled && !all_draws) {
        PopulateBoard(input_format, PlanesFromTrainingData(fileContents[0]),
                      &board, &rule50ply, &gameply);
        history.Reset(board, rule50ply, gameply);
        int last_rescore = 0;
        for (int i = 0; i < moves.size(); i++) {
          history.Append(moves[i]);
          const auto& board = history.Last().GetBoard();

          // Gaviota TBs don't have 50 move rule.
          // Only consider positions that are not draw after rescoring.
          if ((fileContents[i + 1].result != 0) &&
              board.castlings().no_legal_castle() &&
              (board.ours() | board.theirs()).count() <= 5) {
            std::vector<int> dtms;
            unsigned int info;
            unsigned int dtm;
            gaviota_tb_probe_hard(history.Last(), info, dtm);
            if (info != tb_WMATE && info != tb_BMATE) {
              // Not a win for either player.
              continue;
            }
            int steps = history.Last().GetRule50Ply();
            if ((dtm + steps > 99) && (dtm <= fileContents[i + 1].plies_left)) {
              // Following DTM could trigger 50 move rule and the current
              // move_count is more than DTM.
              // If DTM is more than the current move_count then we can rescore
              // using it since DTM50 is not shorter than DTM.
              continue;
            }
            bool no_reps = true;
            for (int i = 0; i < steps; i++) {
              // If game started from non-zero 50 move rule, this could
              // underflow. Only safe option is to assume there were repetitions
              // before this point.
              if (history.GetLength() - i - 1 < 0) {
                no_reps = false;
                break;
              }
              if (history.GetPositionAt(history.GetLength() - i - 1)
                      .GetRepetitions() != 0) {
                no_reps = false;
                break;
              }
            }
            if (!no_reps) {
              // There were repetitions. Do nothing since DTM path
              // could trigger draw by repetition.
              continue;
            }
            gaviota_dtm_rescores++;
            int j;
            for (j = i; j >= -1; j--) {
              if (j <= last_rescore) {
                break;
              }
              // std::cerr << j << " " << int(fileContents[j + 1].move_count) <<
              // " -> " << int(dtm + (i - j)) << std::endl;
              fileContents[j + 1].plies_left = int(dtm + (i - j));
            }
            last_rescore = i;
          }
        }
      }

      // Correct move_count using DTZ for 3 piece no-pawn positions only.
      // If Gaviota TBs are enabled no need to use syzygy.
      if (!gaviotaEnabled && !all_draws) {
        PopulateBoard(input_format, PlanesFromTrainingData(fileContents[0]),
                      &board, &rule50ply, &gameply);
        history.Reset(board, rule50ply, gameply);
        for (int i = 0; i < moves.size(); i++) {
          history.Append(moves[i]);
          const auto& board = history.Last().GetBoard();
          if (board.castlings().no_legal_castle() &&
              (board.ours() | board.theirs()).count() <= 3 &&
              board.pawns().empty()) {
            ProbeState state;
            WDLScore wdl = tablebase->probe_wdl(history.Last(), &state);
            // Only fail state means the WDL is wrong, probe_wdl may produce
            // correct result with a stat other than OK.
            if (state != FAIL) {
              int8_t score_to_apply = 0;
              if (wdl == WDL_WIN) {
                score_to_apply = 1;
              } else if (wdl == WDL_LOSS) {
                score_to_apply = -1;
              }
              // No point updating for draws.
              if (score_to_apply == 0) continue;
              // Any repetitions in the history since last 50 ply makes it risky
              // to assume dtz is still correct.
              int steps = history.Last().GetRule50Ply();
              bool no_reps = true;
              for (int i = 0; i < steps; i++) {
                // If game started from non-zero 50 move rule, this could
                // underflow. Only safe option is to assume there were
                // repetitions before this point.
                if (history.GetLength() - i - 1 < 0) {
                  no_reps = false;
                  break;
                }
                if (history.GetPositionAt(history.GetLength() - i - 1)
                        .GetRepetitions() != 0) {
                  no_reps = false;
                  break;
                }
              }
              if (no_reps) {
                int depth = tablebase->probe_dtz(history.Last(), &state);
                if (state != FAIL) {
                  // if depth == -1 this is wrong, since that is mate and the
                  // answer should be 0, but the move before depth is -2. Since
                  // data never contains mate position, ignore that discrepency.
                  int converted_ply_remaining = std::abs(depth);
                  // This should be able to be <= 99 safely, but I've not
                  // convinced myself thats true.
                  if (steps + std::abs(depth) < 99) {
                    fileContents[i + 1].plies_left = converted_ply_remaining;
                  }
                  if (steps == 0) {
                    for (int j = i; j >= 0; j--) {
                      fileContents[j].plies_left =
                          converted_ply_remaining + (i + 1 - j);
                    }
                  }
                }
              }
            }
          }
        }
      }

      std::string fileName = file.substr(file.find_last_of("/\\") + 1);
      TrainingDataWriter writer(outputDir + "/" + fileName);
      for (auto chunk : fileContents) {
        writer.WriteChunk(chunk);
      }
    } catch (Exception& ex) {
      std::cerr << "While processing: " << file
                << " - Exception thrown: " << ex.what() << std::endl;
      std::cerr << "It will be deleted." << std::endl;
    }
  }
  remove(file.c_str());
}

void ProcessFiles(const std::vector<std::string>& files,
                  SyzygyTablebase* tablebase, std::string outputDir,
                  float distTemp, float distOffset, float dtzBoost, int offset,
                  int mod) {
  std::cerr << "Thread: " << offset << " starting" << std::endl;
  for (int i = offset; i < files.size(); i += mod) {
    if (files[i].rfind(".gz") != files[i].size() - 3) {
      std::cerr << "Skipping: " << files[i] << std::endl;
      continue;
    }
    ProcessFile(files[i], tablebase, outputDir, distTemp, distOffset, dtzBoost);
  }
}
}  // namespace

RescoreLoop::RescoreLoop() {}

RescoreLoop::~RescoreLoop() {}

#ifdef _WIN32
#define SEP_CHAR ';'
#else
#define SEP_CHAR ':'
#endif

void RescoreLoop::RunLoop() {
  orig_counts[0] = 0;
  orig_counts[1] = 0;
  orig_counts[2] = 0;
  fixed_counts[0] = 0;
  fixed_counts[1] = 0;
  fixed_counts[2] = 0;
  for (int i = 0; i < 11; i++) policy_bump_total_hist[i] = 0;
  for (int i = 0; i < 11; i++) policy_nobump_total_hist[i] = 0;
  options_.Add<StringOption>(kSyzygyTablebaseId);
  options_.Add<StringOption>(kGaviotaTablebaseId);
  options_.Add<StringOption>(kInputDirId);
  options_.Add<StringOption>(kOutputDirId);
  options_.Add<IntOption>(kThreadsId, 1, 20) = 1;
  options_.Add<FloatOption>(kTempId, 0.001, 100) = 1;
  // Positive dist offset requires knowing the legal move set, so not supported
  // for now.
  options_.Add<FloatOption>(kDistributionOffsetId, -0.999, 0) = 0;
  options_.Add<FloatOption>(kMinDTZBoostId, 0, 1) = 0;
  SelfPlayTournament::PopulateOptions(&options_);

  if (!options_.ProcessAllFlags()) return;
  SyzygyTablebase tablebase;
  if (!tablebase.init(
          options_.GetOptionsDict().Get<std::string>(kSyzygyTablebaseId)) ||
      tablebase.max_cardinality() < 3) {
    std::cerr << "FAILED TO LOAD SYZYGY" << std::endl;
    return;
  }
  auto dtmPaths =
      options_.GetOptionsDict().Get<std::string>(kGaviotaTablebaseId);
  if (dtmPaths.size() != 0) {
    std::stringstream path_string_stream(dtmPaths);
    std::string path;
    auto paths = tbpaths_init();
    while (std::getline(path_string_stream, path, SEP_CHAR)) {
      paths = tbpaths_add(paths, path.c_str());
    }
    tb_init(0, tb_CP4, paths);
    tbcache_init(64 * 1024 * 1024, 64);
    if (tb_availability() != 63) {
      std::cerr << "UNEXPECTED gaviota availability" << std::endl;
      return;
    } else {
      std::cerr << "Found Gaviota TBs" << std::endl;
    }
    gaviotaEnabled = true;
  }
  auto inputDir = options_.GetOptionsDict().Get<std::string>(kInputDirId);
  auto files = GetFileList(inputDir);
  if (files.size() == 0) {
    std::cerr << "No files to process" << std::endl;
    return;
  }
  for (int i = 0; i < files.size(); i++) {
    files[i] = inputDir + "/" + files[i];
  }
  float dtz_boost = options_.GetOptionsDict().Get<float>(kMinDTZBoostId);
  int threads = options_.GetOptionsDict().Get<int>(kThreadsId);
  if (threads > 1) {
    std::vector<std::thread> threads_;
    int offset = 0;
    while (threads_.size() < threads) {
      int offset_val = offset;
      offset++;
      threads_.emplace_back(
          [this, offset_val, files, &tablebase, threads, dtz_boost]() {
            ProcessFiles(
                files, &tablebase,
                options_.GetOptionsDict().Get<std::string>(kOutputDirId),
                options_.GetOptionsDict().Get<float>(kTempId),
                options_.GetOptionsDict().Get<float>(kDistributionOffsetId),
                dtz_boost, offset_val, threads);
          });
    }
    for (int i = 0; i < threads_.size(); i++) {
      threads_[i].join();
    }

  } else {
    ProcessFiles(files, &tablebase,
                 options_.GetOptionsDict().Get<std::string>(kOutputDirId),
                 options_.GetOptionsDict().Get<float>(kTempId),
                 options_.GetOptionsDict().Get<float>(kDistributionOffsetId),
                 dtz_boost, 0, 1);
  }
  std::cout << "Games processed: " << games << std::endl;
  std::cout << "Positions processed: " << positions << std::endl;
  std::cout << "Rescores performed: " << rescored << std::endl;
  std::cout << "Cumulative outcome change: " << delta << std::endl;
  std::cout << "Secondary rescores performed: " << rescored2 << std::endl;
  std::cout << "Secondary rescores performed used dtz: " << rescored3
            << std::endl;
  std::cout << "Number of policy values boosted by dtz or dtm " << policy_bump
            << std::endl;
  std::cout << "Number of policy values boosted by dtm " << policy_dtm_bump
            << std::endl;
  std::cout << "Orig policy_sum dist of boost candidate:";
  std::cout << std::endl;
  int event_sum = 0;
  for (int i = 0; i < 11; i++) event_sum += policy_bump_total_hist[i];
  for (int i = 0; i < 11; i++) {
    std::cout << " " << std::setprecision(4)
              << ((float)policy_nobump_total_hist[i] / (float)event_sum);
  }
  std::cout << std::endl;
  std::cout << "Boosted policy_sum dist of boost candidate:";
  std::cout << std::endl;
  for (int i = 0; i < 11; i++) {
    std::cout << " " << std::setprecision(4)
              << ((float)policy_bump_total_hist[i] / (float)event_sum);
  }
  std::cout << std::endl;
  std::cout << "Original L: " << orig_counts[0] << " D: " << orig_counts[1]
            << " W: " << orig_counts[2] << std::endl;
  std::cout << "After L: " << fixed_counts[0] << " D: " << fixed_counts[1]
            << " W: " << fixed_counts[2] << std::endl;
  std::cout << "Gaviota DTM move_count rescores: " << gaviota_dtm_rescores
            << std::endl;
}
=======

const OptionId kLogFileId{"logfile", "LogFile",
  "Write log to that file. Special value <stderr> to "
  "output the log to the console."};
}  // namespace

>>>>>>> 3d226b2c

SelfPlayLoop::SelfPlayLoop() {}

SelfPlayLoop::~SelfPlayLoop() {
  if (tournament_) tournament_->Abort();
  if (thread_) thread_->join();
}

void SelfPlayLoop::RunLoop() {
  SelfPlayTournament::PopulateOptions(&options_);

  options_.Add<BoolOption>(kInteractiveId) = false;
  options_.Add<StringOption>(kLogFileId);

  if (!options_.ProcessAllFlags()) return;
  
  Logging::Get().SetFilename(options_.GetOptionsDict().Get<std::string>(kLogFileId));

  if (options_.GetOptionsDict().Get<bool>(kInteractiveId)) {
    UciLoop::RunLoop();
  } else {
    // Send id before starting tournament to allow wrapping client to know
    // who we are.
    SendId();
    SelfPlayTournament tournament(
        options_.GetOptionsDict(),
        std::bind(&UciLoop::SendBestMove, this, std::placeholders::_1),
        std::bind(&UciLoop::SendInfo, this, std::placeholders::_1),
        std::bind(&SelfPlayLoop::SendGameInfo, this, std::placeholders::_1),
        std::bind(&SelfPlayLoop::SendTournament, this, std::placeholders::_1));
    tournament.RunBlocking();
  }
}

void SelfPlayLoop::CmdUci() {
  SendId();
  for (const auto& option : options_.ListOptionsUci()) {
    SendResponse(option);
  }
  SendResponse("uciok");
}

void SelfPlayLoop::CmdStart() {
  if (tournament_) return;
  tournament_ = std::make_unique<SelfPlayTournament>(
      options_.GetOptionsDict(),
      std::bind(&UciLoop::SendBestMove, this, std::placeholders::_1),
      std::bind(&UciLoop::SendInfo, this, std::placeholders::_1),
      std::bind(&SelfPlayLoop::SendGameInfo, this, std::placeholders::_1),
      std::bind(&SelfPlayLoop::SendTournament, this, std::placeholders::_1));
  thread_ =
      std::make_unique<std::thread>([this]() { tournament_->RunBlocking(); });
}

void SelfPlayLoop::CmdStop() {
  tournament_->Stop();
  tournament_->Wait();
}

void SelfPlayLoop::SendGameInfo(const GameInfo& info) {
  std::vector<std::string> responses;
  // Send separate resign report before gameready as client gameready parsing
  // will easily get confused by adding new parameters as both training file
  // and move list potentially contain spaces.
  if (info.min_false_positive_threshold) {
    std::string resign_res = "resign_report";
    resign_res +=
        " fp_threshold " + std::to_string(*info.min_false_positive_threshold);
    responses.push_back(resign_res);
  }
  std::string res = "gameready";
  if (!info.training_filename.empty())
    res += " trainingfile " + info.training_filename;
  if (info.game_id != -1) res += " gameid " + std::to_string(info.game_id);
  res += " play_start_ply " + std::to_string(info.play_start_ply);
  if (info.is_black)
    res += " player1 " + std::string(*info.is_black ? "black" : "white");
  if (info.game_result != GameResult::UNDECIDED) {
    res += std::string(" result ") +
           ((info.game_result == GameResult::DRAW)
                ? "draw"
                : (info.game_result == GameResult::WHITE_WON) ? "whitewon"
                                                              : "blackwon");
  }
  if (!info.moves.empty()) {
    res += " moves";
    for (const auto& move : info.moves) res += " " + move.as_string();
  }
  if (!info.initial_fen.empty() &&
      info.initial_fen != ChessBoard::kStartposFen) {
    res += " from_fen " + info.initial_fen;
  }
  responses.push_back(res);
  SendResponses(responses);
}

void SelfPlayLoop::CmdSetOption(const std::string& name,
                                const std::string& value,
                                const std::string& context) {
  options_.SetUciOption(name, value, context);
}

void SelfPlayLoop::SendTournament(const TournamentInfo& info) {
  const int winp1 = info.results[0][0] + info.results[0][1];
  const int losep1 = info.results[2][0] + info.results[2][1];
  const int draws = info.results[1][0] + info.results[1][1];

  // Initialize variables.
  float percentage = -1;
  std::optional<float> elo;
  std::optional<float> los;

  // Only caculate percentage if any games at all (avoid divide by 0).
  if ((winp1 + losep1 + draws) > 0) {
    percentage =
        (static_cast<float>(draws) / 2 + winp1) / (winp1 + losep1 + draws);
  }
  // Calculate elo and los if percentage strictly between 0 and 1 (avoids divide
  // by 0 or overflow).
  if ((percentage < 1) && (percentage > 0))
    elo = -400 * log(1 / percentage - 1) / log(10);
  if ((winp1 + losep1) > 0) {
    los = .5f +
          .5f * std::erf((winp1 - losep1) / std::sqrt(2.0 * (winp1 + losep1)));
  }
  std::ostringstream oss;
  oss << "tournamentstatus";
  if (info.finished) oss << " final";
  oss << " P1: +" << winp1 << " -" << losep1 << " =" << draws;

  if (percentage > 0) {
    oss << " Win: " << std::fixed << std::setw(5) << std::setprecision(2)
        << (percentage * 100.0f) << "%";
  }
  if (elo) {
    oss << " Elo: " << std::fixed << std::setw(5) << std::setprecision(2)
        << (*elo);
  }
  if (los) {
    oss << " LOS: " << std::fixed << std::setw(5) << std::setprecision(2)
        << (*los * 100.0f) << "%";
  }

  oss << " P1-W: +" << info.results[0][0] << " -" << info.results[2][0] << " ="
      << info.results[1][0];
  oss << " P1-B: +" << info.results[0][1] << " -" << info.results[2][1] << " ="
      << info.results[1][1];
  oss << " npm " + std::to_string(static_cast<double>(info.nodes_total_) /
                                  info.move_count_);
  oss << " nodes " + std::to_string(info.nodes_total_);
  oss << " moves " + std::to_string(info.move_count_);
  SendResponse(oss.str());
}

}  // namespace lczero<|MERGE_RESOLUTION|>--- conflicted
+++ resolved
@@ -34,18 +34,14 @@
 #include "neural/writer.h"
 #include "selfplay/tournament.h"
 #include "utils/configfile.h"
-<<<<<<< HEAD
 #include "utils/filesystem.h"
-=======
 #include "utils/optionsparser.h"
->>>>>>> 3d226b2c
 
 namespace lczero {
 
 namespace {
 const OptionId kInteractiveId{
     "interactive", "", "Run in interactive mode with UCI-like interface."};
-<<<<<<< HEAD
 const OptionId kSyzygyTablebaseId{"syzygy-paths", "",
                                   "List of Syzygy tablebase directories"};
 const OptionId kGaviotaTablebaseId{"gaviotatb-paths", "",
@@ -64,6 +60,10 @@
     "dtz_policy_boost", "",
     "Additional offset to apply to policy target before temperature for moves "
     "that are best dtz option."};
+
+const OptionId kLogFileId{"logfile", "LogFile",
+                          "Write log to that file. Special value <stderr> to "
+                          "output the log to the console."};
 
 std::atomic<int> games(0);
 std::atomic<int> positions(0);
@@ -850,14 +850,6 @@
   std::cout << "Gaviota DTM move_count rescores: " << gaviota_dtm_rescores
             << std::endl;
 }
-=======
-
-const OptionId kLogFileId{"logfile", "LogFile",
-  "Write log to that file. Special value <stderr> to "
-  "output the log to the console."};
-}  // namespace
-
->>>>>>> 3d226b2c
 
 SelfPlayLoop::SelfPlayLoop() {}
 
