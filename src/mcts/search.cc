/*
  This file is part of Leela Chess Zero.
  Copyright (C) 2018-2022 The LCZero Authors

  Leela Chess is free software: you can redistribute it and/or modify
  it under the terms of the GNU General Public License as published by
  the Free Software Foundation, either version 3 of the License, or
  (at your option) any later version.

  Leela Chess is distributed in the hope that it will be useful,
  but WITHOUT ANY WARRANTY; without even the implied warranty of
  MERCHANTABILITY or FITNESS FOR A PARTICULAR PURPOSE.  See the
  GNU General Public License for more details.

  You should have received a copy of the GNU General Public License
  along with Leela Chess.  If not, see <http://www.gnu.org/licenses/>.

  Additional permission under GNU GPL version 3 section 7

  If you modify this Program, or any covered work, by linking or
  combining it with NVIDIA Corporation's libraries from the NVIDIA CUDA
  Toolkit and the NVIDIA CUDA Deep Neural Network library (or a
  modified version of those libraries), containing parts covered by the
  terms of the respective license agreement, the licensors of this
  Program grant you additional permission to convey the resulting work.
*/

#include "mcts/search.h"

#include <algorithm>
#include <array>
#include <chrono>
#include <cmath>
#include <iomanip>
#include <iostream>
#include <iterator>
#include <sstream>
#include <thread>

#include "mcts/node.h"
#include "neural/cache.h"
#include "neural/encoder.h"
#include "utils/fastmath.h"
#include "utils/random.h"

namespace lczero {

namespace {
// Maximum delay between outputting "uci info" when nothing interesting happens.
const int kUciInfoMinimumFrequencyMs = 5000;
unsigned long long int number_of_skipped_playouts = 0; // Used to calculate the beta_prior in move selection
signed int this_edge_has_higher_expected_q_than_the_most_visited_child = -1; // explore this child of root more than PUCT would have done if a smart-pruning was rejected because this child was promising.
  

MoveList MakeRootMoveFilter(const MoveList& searchmoves,
                            SyzygyTablebase* syzygy_tb,
                            const PositionHistory& history, bool fast_play,
                            std::atomic<int>* tb_hits, bool* dtz_success) {
  assert(tb_hits);
  assert(dtz_success);
  // Search moves overrides tablebase.
  if (!searchmoves.empty()) return searchmoves;
  const auto& board = history.Last().GetBoard();
  MoveList root_moves;
  if (!syzygy_tb || !board.castlings().no_legal_castle() ||
      (board.ours() | board.theirs()).count() > syzygy_tb->max_cardinality()) {
    return root_moves;
  }
  if (syzygy_tb->root_probe(
          history.Last(), fast_play || history.DidRepeatSinceLastZeroingMove(),
          &root_moves)) {
    *dtz_success = true;
    tb_hits->fetch_add(1, std::memory_order_acq_rel);
  } else if (syzygy_tb->root_probe_wdl(history.Last(), &root_moves)) {
    tb_hits->fetch_add(1, std::memory_order_acq_rel);
  }
  return root_moves;
}

class MEvaluator {
 public:
  MEvaluator()
      : enabled_{false},
        m_slope_{0.0f},
        m_cap_{0.0f},
        a_constant_{0.0f},
        a_linear_{0.0f},
        a_square_{0.0f},
        q_threshold_{0.0f},
        parent_m_{0.0f} {}

  MEvaluator(const SearchParams& params, const Node* parent = nullptr)
      : enabled_{true},
        m_slope_{params.GetMovesLeftSlope()},
        m_cap_{params.GetMovesLeftMaxEffect()},
        a_constant_{params.GetMovesLeftConstantFactor()},
        a_linear_{params.GetMovesLeftScaledFactor()},
        a_square_{params.GetMovesLeftQuadraticFactor()},
        q_threshold_{params.GetMovesLeftThreshold()},
        parent_m_{parent ? parent->GetM() : 0.0f},
        parent_within_threshold_{parent ? WithinThreshold(parent, q_threshold_)
                                        : false} {}

  void SetParent(const Node* parent) {
    assert(parent);
    if (enabled_) {
      parent_m_ = parent->GetM();
      parent_within_threshold_ = WithinThreshold(parent, q_threshold_);
    }
  }

  float GetM(const EdgeAndNode& child, float q) const {
    if (!enabled_ || !parent_within_threshold_) return 0.0f;
    const float child_m = child.GetM(parent_m_);
    float m = std::clamp(m_slope_ * (child_m - parent_m_), -m_cap_, m_cap_);
    m *= FastSign(-q);
    m *= a_constant_ + a_linear_ * std::abs(q) + a_square_ * q * q;
    return m;
  }

  float GetM(Node* child, float q) const {
    if (!enabled_ || !parent_within_threshold_) return 0.0f;
    const float child_m = child->GetM();
    float m = std::clamp(m_slope_ * (child_m - parent_m_), -m_cap_, m_cap_);
    m *= FastSign(-q);
    m *= a_constant_ + a_linear_ * std::abs(q) + a_square_ * q * q;
    return m;
  }

  // The M utility to use for unvisited nodes.
  float GetDefaultM() const { return 0.0f; }

 private:
  static bool WithinThreshold(const Node* parent, float q_threshold) {
    return std::abs(parent->GetQ(0.0f)) > q_threshold;
  }

  const bool enabled_;
  const float m_slope_;
  const float m_cap_;
  const float a_constant_;
  const float a_linear_;
  const float a_square_;
  const float q_threshold_;
  float parent_m_ = 0.0f;
  bool parent_within_threshold_ = false;
};

}  // namespace

Search::Search(const NodeTree& tree, Network* network,
               std::unique_ptr<UciResponder> uci_responder,
               const MoveList& searchmoves,
               std::chrono::steady_clock::time_point start_time,
               std::unique_ptr<SearchStopper> stopper, bool infinite,
               const OptionsDict& options, NNCache* cache,
               SyzygyTablebase* syzygy_tb,
	       std::queue<Node*>* persistent_queue_of_nodes,
	       std::shared_ptr<SearchStats> search_stats
	       )
    : ok_to_respond_bestmove_(!infinite),
      stopper_(std::move(stopper)),
      root_node_(tree.GetCurrentHead()),
      cache_(cache),
      syzygy_tb_(syzygy_tb),
      played_history_(tree.GetPositionHistory()),
      network_(network),
      params_(options),
      searchmoves_(searchmoves),
      start_time_(start_time),
      persistent_queue_of_nodes_(persistent_queue_of_nodes),
      search_stats_(search_stats),
      initial_visits_(root_node_->GetN()),
      root_move_filter_(MakeRootMoveFilter(
          searchmoves_, syzygy_tb_, played_history_,
          params_.GetSyzygyFastPlay(), &tb_hits_, &root_is_in_dtz_)),
      uci_responder_(std::move(uci_responder)) {
  if (params_.GetMaxConcurrentSearchers() != 0) {
    pending_searchers_.store(params_.GetMaxConcurrentSearchers(),
                             std::memory_order_release);
  }
  search_stats_->best_move_candidates_mutex.lock();
  search_stats_->Leelas_PV = {};
  search_stats_->helper_PV = {};
  search_stats_->helper_PV_from_instance_two_explore_moves = {};
  search_stats_->helper_PV_from_instance_one_explore_moves = {};    
  search_stats_->vector_of_moves_from_root_to_first_minimax_divergence = {};
  search_stats_->PVs_diverge_at_depth = 0;
  search_stats_->number_of_nodes_in_support_for_helper_eval_of_root = 0;
  search_stats_->number_of_nodes_in_support_for_helper_eval_of_leelas_preferred_child = 0;
  search_stats_->helper_eval_of_root = 0;
  search_stats_->helper_eval_of_leelas_preferred_child = 0;
  search_stats_->helper_eval_of_helpers_preferred_child = 0;
  search_stats_->thread_one_and_two_have_started = false;
  search_stats_->best_move_candidates_mutex.unlock();
  search_stats_->auxengine_mutex_.lock();
  search_stats_->size_of_queue_at_start = search_stats_->persistent_queue_of_nodes.size();
  search_stats_->final_purge_run = false;
  search_stats_->thread_counter = 0;
  search_stats_->Number_of_nodes_added_by_AuxEngine = 0;
  search_stats_->Total_number_of_nodes = root_node_->GetN();
  if (search_stats_->AuxEngineThreshold == 0 &&
      params_.GetAuxEngineInstances() > 1){
    search_stats_->AuxEngineThreshold = params_.GetAuxEngineThreshold();
  }
  if (params_.GetAuxEngineVerbosity() >= 3) LOGFILE
       << "Search called with search_stats at: " << &search_stats_
       << " size of persistent_queue: " << search_stats_->persistent_queue_of_nodes.size()
       << " size of search tree at start: " << search_stats_->Total_number_of_nodes
       << " threshold=" << search_stats_->AuxEngineThreshold;
  search_stats_->auxengine_mutex_.unlock();
  search_stats_->fast_track_extend_and_evaluate_queue_mutex_.lock();
  search_stats_->Number_of_nodes_fast_tracked_because_of_fluctuating_eval = 0;
  search_stats_->fast_track_extend_and_evaluate_queue_mutex_.unlock();
}

namespace {
void ApplyDirichletNoise(Node* node, float eps, double alpha) {
  float total = 0;
  std::vector<float> noise;

  for (int i = 0; i < node->GetNumEdges(); ++i) {
    float eta = Random::Get().GetGamma(alpha, 1.0);
    noise.emplace_back(eta);
    total += eta;
  }

  if (total < std::numeric_limits<float>::min()) return;

  int noise_idx = 0;
  for (const auto& child : node->Edges()) {
    auto* edge = child.edge();
    edge->SetP(edge->GetP() * (1 - eps) + eps * noise[noise_idx++] / total);
  }
}
}  // namespace

void Search::SendUciInfo() REQUIRES(nodes_mutex_) REQUIRES(counters_mutex_) {
  const auto max_pv = params_.GetMultiPv();
  const auto edges = GetBestChildrenNoTemperature(root_node_, max_pv, 0);
  const auto score_type = params_.GetScoreType();
  const auto per_pv_counters = params_.GetPerPvCounters();
  const auto display_cache_usage = params_.GetDisplayCacheUsage();
  const auto draw_score = GetDrawScore(false);

  std::vector<ThinkingInfo> uci_infos;

  // Info common for all multipv variants.
  ThinkingInfo common_info;
  common_info.depth = cum_depth_ / (total_playouts_ ? total_playouts_ : 1);
  common_info.seldepth = max_depth_;
  common_info.time = GetTimeSinceStart();
  if (!per_pv_counters) {
    common_info.nodes = total_playouts_ + initial_visits_;
  }
  if (display_cache_usage) {
    common_info.hashfull =
        cache_->GetSize() * 1000LL / std::max(cache_->GetCapacity(), 1);
  }
  if (nps_start_time_) {
    const auto time_since_first_batch_ms =
        std::chrono::duration_cast<std::chrono::milliseconds>(
            std::chrono::steady_clock::now() - *nps_start_time_)
            .count();
    if (time_since_first_batch_ms > 0) {
      common_info.nps = total_playouts_ * 1000 / time_since_first_batch_ms;
    }
  }
  common_info.tb_hits = tb_hits_.load(std::memory_order_acquire);

  int multipv = 0;
  const auto default_q = -root_node_->GetQ(-draw_score);
  const auto default_wl = -root_node_->GetWL();
  const auto default_d = root_node_->GetD();
  bool need_to_restart_thread_one = false;
  bool need_to_restart_thread_two = false;

  // Check if the relevant part of Leelas PV has changed
  // Take the lock once and make local copies outside the loop over edges below.
  search_stats_->best_move_candidates_mutex.lock_shared();
  std::vector<Move> local_copy_of_leelas_PV = search_stats_->Leelas_PV;
  std::vector<Move> local_copy_of_helper_PV = search_stats_->helper_PV;  
  long unsigned int local_copy_of_PVs_diverge_at_depth = search_stats_->PVs_diverge_at_depth;
  search_stats_->best_move_candidates_mutex.unlock_shared();
  std::vector<Move> local_copy_of_leelas_new_PV;
  long unsigned int depth = 0;
  bool notified_already = false;

  for (const auto& edge : edges) {
    ++multipv;
    uci_infos.emplace_back(common_info);
    auto& uci_info = uci_infos.back();
    const auto wl = edge.GetWL(default_wl);
    const auto floatD = edge.GetD(default_d);
    const auto q = edge.GetQ(default_q, draw_score);
    // LOGFILE << "multipv: " << multipv << " q: " << q << " n: " << edge.GetN();
    if (edge.IsTerminal() && wl != 0.0f) {
      uci_info.mate = std::copysign(
          std::round(edge.GetM(0.0f)) / 2 + (edge.IsTbTerminal() ? 101 : 1),
          wl);
    } else if (score_type == "centipawn_with_drawscore") {
      uci_info.score = 90 * tan(1.5637541897 * q);
    } else if (score_type == "centipawn") {
      uci_info.score = 90 * tan(1.5637541897 * wl);
    } else if (score_type == "centipawn_2019") {
      uci_info.score = 295 * wl / (1 - 0.976953126 * std::pow(wl, 14));
    } else if (score_type == "centipawn_2018") {
      uci_info.score = 290.680623072 * tan(1.548090806 * wl);
    } else if (score_type == "win_percentage") {
      uci_info.score = wl * 5000 + 5000;
    } else if (score_type == "Q") {
      uci_info.score = q * 10000;
    } else if (score_type == "W-L") {
      uci_info.score = wl * 10000;
    }

    auto w =
        std::max(0, static_cast<int>(std::round(500.0 * (1.0 + wl - floatD))));
    auto l =
        std::max(0, static_cast<int>(std::round(500.0 * (1.0 - wl - floatD))));
    // Using 1000-w-l so that W+D+L add up to 1000.0.
    auto d = 1000 - w - l;
    if (d < 0) {
      w = std::min(1000, std::max(0, w + d / 2));
      l = 1000 - w;
      d = 0;
    }
    uci_info.wdl = ThinkingInfo::WDL{w, d, l};
    if (network_->GetCapabilities().has_mlh()) {
      uci_info.moves_left = static_cast<int>(
          (1.0f + edge.GetM(1.0f + root_node_->GetM())) / 2.0f);
    }
    if (max_pv > 1) uci_info.multipv = multipv;
    if (per_pv_counters) uci_info.nodes = edge.GetN();
    bool flip = played_history_.IsBlackToMove();
    // int depth = 0;
    // bool notified_already = false;
    for (auto iter = edge; iter;
         iter = GetBestChildNoTemperature(iter.node(), depth), flip = !flip) {
      uci_info.pv.push_back(iter.GetMove(flip));
      if (!iter.node()) break;  // Last edge was dangling, cannot continue.

      // Thread one must be restarted if Leelas PV changed at a depth different than local_copy_of_PVs_diverge_at_depth
      // Thread two must be restarted if Leelas PV changed at a depth lower than local_copy_of_vector_of_moves_from_root_to_Helpers_preferred_child_node_in_Leelas_PV_.size()
      // Optimise for the case of same depth: What if the change is at the same depth? If Leela now agrees with the helper => restart, if Leela still disagrees => do not restart
      
      // If there is a change, this change can result in the node of divergence is changed to a node closer to root, changed to another node at the same distance from root, changed to a node further away from root.
      // If Leelas PV was A B C D and is now A B E F and the helpers PV is A B G H, then the distance is the same, and only thread 2 needs to be restarted.
      
      // If Leelas new PV instead is A B G I, then we also need to restart helper thread 1, distance from root is now higher than before.
      // We can stop test for equal moves when we have encountered the first divergence.
      local_copy_of_leelas_new_PV.push_back(iter.GetMove()); // stored conditionally mirrored, so no flip here
      
      if (!stop_.load(std::memory_order_acquire) && // search is not stopped
	  multipv == 1 && // prefered PV
	  !notified_already && // so far the PV:s are identical
	  !need_to_restart_thread_two && // if thread two is restarted, then either depth is too high for thread 1, or thread 1 is also already restarted,
                                         // in either case we can not detect that thread one should be restarted if it is not already.
	  params_.GetAuxEngineFile() != "" && // helper is activated
	  local_copy_of_leelas_PV.size() > 0 && // There is already a PV
	  local_copy_of_leelas_PV.size() > depth && // The old PV still has moves in it that we can compare with the current PV
	  ! iter.node()->IsTerminal()){ // child is not terminal // why is that relevant? Is it because we don't want to start the helper on a terminal node?
	if(iter.GetMove().as_string() != local_copy_of_leelas_PV[depth].as_string()){
	  notified_already = true; // only check until this is true, and thus only act once.
	  if(depth < local_copy_of_PVs_diverge_at_depth){ // Disagreement is now earlier than it was before, both threads need to be restarted.
	    need_to_restart_thread_one = true;
	    need_to_restart_thread_two = true;
	    Move m;
	    Move::ParseMove(&m, local_copy_of_leelas_PV[depth].as_string(), flip);
	    if (params_.GetAuxEngineVerbosity() >= 2) LOGFILE << "Found a relevant change in Leelas PV at depth " << depth << ". Old divergence happened at depth=" << local_copy_of_PVs_diverge_at_depth << " New divergence at depth=" << depth << " Leelas new move here is: " << iter.GetMove(flip).as_string() << " and is different from Leelas old move: " << m.as_string() << ", will thus restart both thread 1 and thread 2.";
	    // local_copy_of_PVs_diverge_at_new_depth = depth;
	  }
	  // Change in Leelas PV at the same node as the previous divergence , necessarily restart thread one, but only restart thread two if there is still a divergence.
	  // if(int(local_copy_of_vector_of_moves_from_root_to_Helpers_preferred_child_node_in_Leelas_PV_.size()) == depth){ // Why not use the same terms in the condition as in the test above?
	  if(depth == local_copy_of_PVs_diverge_at_depth && local_copy_of_helper_PV.size() > 0){ // The last condition is needed if there is no helper PV yet.
	    need_to_restart_thread_one = true;
	    // local_copy_of_PVs_diverge_at_new_depth = local_copy_of_PVs_diverge_at_depth;
	    if(iter.GetMove().as_string() == local_copy_of_helper_PV[depth].as_string()){
	      // Leela has changed her mind and does now agree with the helper. Thread two will have to find another starting point.
	      need_to_restart_thread_two = true;
	      if (params_.GetAuxEngineVerbosity() >= 2) LOGFILE << "Leela has changed her mind and does now agree with the helper that move " << iter.GetMove(flip).as_string() << " is better than her old preference: " << local_copy_of_leelas_PV[depth].as_string() << ". will thus restarting both thread 1 and thread 2 now.";
	    } else {
	      if (params_.GetAuxEngineVerbosity() >= 2) LOGFILE << "Leela changed her mind exactly where she and helper disagreed, but she still disagrees and prefers " << iter.GetMove(flip).as_string() << " instead of " << local_copy_of_helper_PV[depth].as_string() << " helper (thread 2) can just continue.";
	    }
	  }
	} else {
	  // They still recommend the same move
	  if(depth < local_copy_of_helper_PV.size()){
	    depth += 1;
	  }
	}
      }
    }
  }

  // Even if the threads does not need to be restarted, update Leelas PV it is has changed.
  bool leelas_pv_has_changed = false;
  if(local_copy_of_leelas_PV.size() != local_copy_of_leelas_new_PV.size()){
    leelas_pv_has_changed = true;
  } else {
    // Same size, compare element by element
    for(long unsigned int i = 0; i < local_copy_of_leelas_PV.size(); i++) {
      if(local_copy_of_leelas_PV[i].as_string() != local_copy_of_leelas_new_PV[i].as_string()){
	leelas_pv_has_changed = true;
	break;
      }
    }
  }

  if(leelas_pv_has_changed){
    search_stats_->best_move_candidates_mutex.lock();
    search_stats_->Leelas_PV = local_copy_of_leelas_new_PV;
    search_stats_->best_move_candidates_mutex.unlock();    
  }

  if(need_to_restart_thread_one || need_to_restart_thread_two){
    // Change lock and restart the helper threads.
    search_stats_->auxengine_stopped_mutex_.lock();
    if(need_to_restart_thread_one){
      if(!search_stats_->auxengine_stopped_[1]){
	*search_stats_->vector_of_opstreams[1] << "stop" << std::endl; // stop the A/B helper
	search_stats_->auxengine_stopped_[1] = true;
      }
    }
    if(need_to_restart_thread_two){
      if(!search_stats_->auxengine_stopped_[2]){
	*search_stats_->vector_of_opstreams[2] << "stop" << std::endl; // stop the A/B helper
	search_stats_->auxengine_stopped_[2] = true;
      }
    }
    search_stats_->auxengine_stopped_mutex_.unlock();
  }
  
  if (!uci_infos.empty()) last_outputted_uci_info_ = uci_infos.front();
  if (current_best_edge_ && !edges.empty()) {
    last_outputted_info_edge_ = current_best_edge_.edge();
  }
  // Cutechess treats each UCI-info line atomically, and if we send multiple lines we have to send the best line last for it to stay on top. This only matters if multipv is set (above one).
  if(max_pv > 1){
    std::reverse(uci_infos.begin(), uci_infos.end());
  }
  uci_responder_->OutputThinkingInfo(&uci_infos);
}

// Decides whether anything important changed in stats and new info should be
// shown to a user.
void Search::MaybeOutputInfo() {
  // SharedMutex::Lock lock(nodes_mutex_);
  nodes_mutex_.lock_shared();
  Mutex::Lock counters_lock(counters_mutex_);
  if (!bestmove_is_sent_ && current_best_edge_ &&
      (current_best_edge_.edge() != last_outputted_info_edge_ ||
       last_outputted_uci_info_.depth !=
           static_cast<int>(cum_depth_ /
                            (total_playouts_ ? total_playouts_ : 1)) ||
       last_outputted_uci_info_.seldepth != max_depth_ ||
       last_outputted_uci_info_.time + kUciInfoMinimumFrequencyMs <
           GetTimeSinceStart())) {
    SendUciInfo();
    if (params_.GetLogLiveStats()) {
      SendMovesStats();
    }
    if (stop_.load(std::memory_order_acquire) && !ok_to_respond_bestmove_) {
      std::vector<ThinkingInfo> info(1);
      info.back().comment =
          "WARNING: Search has reached limit and does not make any progress.";
      uci_responder_->OutputThinkingInfo(&info);
    }
  }
  nodes_mutex_.unlock_shared();  
}

int64_t Search::GetTimeSinceStart() const {
  return std::chrono::duration_cast<std::chrono::milliseconds>(
             std::chrono::steady_clock::now() - start_time_)
      .count();
}

int64_t Search::GetTimeSinceFirstBatch() const REQUIRES(counters_mutex_) {
  if (!nps_start_time_) return 0;
  return std::chrono::duration_cast<std::chrono::milliseconds>(
             std::chrono::steady_clock::now() - *nps_start_time_)
      .count();
}

// Root is depth 0, i.e. even depth.
float Search::GetDrawScore(bool is_odd_depth) const {
  return (is_odd_depth ? params_.GetOpponentDrawScore()
                       : params_.GetSidetomoveDrawScore()) +
         (is_odd_depth == played_history_.IsBlackToMove()
              ? params_.GetWhiteDrawDelta()
              : params_.GetBlackDrawDelta());
}

namespace {
inline float GetFpu(const SearchParams& params, Node* node, bool is_root_node,
                    float draw_score) {
  const auto value = params.GetFpuValue(is_root_node);
  return params.GetFpuAbsolute(is_root_node)
             ? value
             : -node->GetQ(-draw_score) -
                   value * std::sqrt(node->GetVisitedPolicy());
}

// Faster version for if visited_policy is readily available already.
inline float GetFpu(const SearchParams& params, Node* node, bool is_root_node,
                    float draw_score, float visited_pol) {
  const auto value = params.GetFpuValue(is_root_node);
  return params.GetFpuAbsolute(is_root_node)
             ? value
             : -node->GetQ(-draw_score) - value * std::sqrt(visited_pol);
}

inline float ComputeCpuct(const SearchParams& params, uint32_t N,
                          bool is_root_node) {
  const float init = params.GetCpuct(is_root_node);
  const float k = params.GetCpuctFactor(is_root_node);
  const float base = params.GetCpuctBase(is_root_node);
  return init + (k ? k * FastLog((N + base) / base) : 0.0f);
}
}  // namespace

std::vector<std::string> Search::GetVerboseStats(Node* node) const {
  assert(node == root_node_ || node->GetParent() == root_node_);
  const bool is_root = (node == root_node_);
  const bool is_odd_depth = !is_root;
  const bool is_black_to_move = (played_history_.IsBlackToMove() == is_root);
  const float draw_score = GetDrawScore(is_odd_depth);
  const float fpu = GetFpu(params_, node, is_root, draw_score);
  const float cpuct = ComputeCpuct(params_, node->GetN(), is_root);
  const float U_coeff =
      cpuct * std::sqrt(std::max(node->GetChildrenVisits(), 1u));
  std::vector<EdgeAndNode> edges;
  for (const auto& edge : node->Edges()) edges.push_back(edge);

  std::sort(edges.begin(), edges.end(),
            [&fpu, &U_coeff, &draw_score](EdgeAndNode a, EdgeAndNode b) {
              return std::forward_as_tuple(
                         a.GetN(), a.GetQ(fpu, draw_score) + a.GetU(U_coeff)) <
                     std::forward_as_tuple(
                         b.GetN(), b.GetQ(fpu, draw_score) + b.GetU(U_coeff));
            });

  auto print = [](auto* oss, auto pre, auto v, auto post, auto w, int p = 0) {
    *oss << pre << std::setw(w) << std::setprecision(p) << v << post;
  };
  auto print_head = [&](auto* oss, auto label, int i, auto n, auto f, auto p) {
    *oss << std::fixed;
    print(oss, "", label, " ", 5);
    print(oss, "(", i, ") ", 4);
    *oss << std::right;
    print(oss, "N: ", n, " ", 7);
    print(oss, "(+", f, ") ", 2);
    print(oss, "(P: ", p * 100, "%) ", 5, p >= 0.99995f ? 1 : 2);
  };
  auto print_stats = [&](auto* oss, const auto* n) {
    const auto sign = n == node ? -1 : 1;
    if (n) {
      print(oss, "(WL: ", sign * n->GetWL(), ") ", 8, 5);
      print(oss, "(D: ", n->GetD(), ") ", 5, 3);
      print(oss, "(M: ", n->GetM(), ") ", 4, 1);
    } else {
      *oss << "(WL:  -.-----) (D: -.---) (M:  -.-) ";
    }
    print(oss, "(Q: ", n ? sign * n->GetQ(sign * draw_score) : fpu, ") ", 8, 5);
  };
  auto print_tail = [&](auto* oss, const auto* n) {
    const auto sign = n == node ? -1 : 1;
    std::optional<float> v;
    if (n && n->IsTerminal()) {
      v = n->GetQ(sign * draw_score);
    } else {
      NNCacheLock nneval = GetCachedNNEval(n);
      if (nneval) v = -nneval->q;
    }
    if (v) {
      print(oss, "(V: ", sign * *v, ") ", 7, 4);
    } else {
      *oss << "(V:  -.----) ";
    }

    if (n) {
      auto [lo, up] = n->GetBounds();
      if (sign == -1) {
        lo = -lo;
        up = -up;
        std::swap(lo, up);
      }
      *oss << (lo == up                                                ? "(T) "
               : lo == GameResult::DRAW && up == GameResult::WHITE_WON ? "(W) "
               : lo == GameResult::BLACK_WON && up == GameResult::DRAW ? "(L) "
                                                                       : "");
    }
  };

  std::vector<std::string> infos;
  const auto m_evaluator = network_->GetCapabilities().has_mlh()
                               ? MEvaluator(params_, node)
                               : MEvaluator();
  for (const auto& edge : edges) {
    float Q = edge.GetQ(fpu, draw_score);
    float M = m_evaluator.GetM(edge, Q);
    std::ostringstream oss;
    oss << std::left;
    // TODO: should this be displaying transformed index?
    print_head(&oss, edge.GetMove(is_black_to_move).as_string(),
               edge.GetMove().as_nn_index(0), edge.GetN(), edge.GetNInFlight(),
               edge.GetP());
    print_stats(&oss, edge.node());
    print(&oss, "(U: ", edge.GetU(U_coeff), ") ", 6, 5);
    print(&oss, "(S: ", Q + edge.GetU(U_coeff) + M, ") ", 8, 5);
    print_tail(&oss, edge.node());
    infos.emplace_back(oss.str());
  }

  // Include stats about the node in similar format to its children above.
  std::ostringstream oss;
  print_head(&oss, "node ", node->GetNumEdges(), node->GetN(),
             node->GetNInFlight(), node->GetVisitedPolicy());
  print_stats(&oss, node);
  print_tail(&oss, node);
  infos.emplace_back(oss.str());
  return infos;
}

void Search::SendMovesStats() const REQUIRES(counters_mutex_) {
  auto move_stats = GetVerboseStats(root_node_);

  if (params_.GetVerboseStats()) {
    std::vector<ThinkingInfo> infos;
    std::transform(move_stats.begin(), move_stats.end(),
                   std::back_inserter(infos), [](const std::string& line) {
                     ThinkingInfo info;
                     info.comment = line;
                     return info;
                   });
    uci_responder_->OutputThinkingInfo(&infos);
  } else {
    LOGFILE << "=== Move stats:";
    for (const auto& line : move_stats) LOGFILE << line;
  }
  for (auto& edge : root_node_->Edges()) {
    if (!(edge.GetMove(played_history_.IsBlackToMove()) == final_bestmove_)) {
      continue;
    }
    if (edge.HasNode()) {
      LOGFILE << "--- Opponent moves after: " << final_bestmove_.as_string();
      for (const auto& line : GetVerboseStats(edge.node())) {
        LOGFILE << line;
      }
    }
  }
}

NNCacheLock Search::GetCachedNNEval(const Node* node) const {
  if (!node) return {};

  std::vector<Move> moves;
  for (; node != root_node_; node = node->GetParent()) {
    moves.push_back(node->GetOwnEdge()->GetMove());
  }
  PositionHistory history(played_history_);
  for (auto iter = moves.rbegin(), end = moves.rend(); iter != end; ++iter) {
    history.Append(*iter);
  }
  const auto hash = history.HashLast(params_.GetCacheHistoryLength() + 1);
  NNCacheLock nneval(cache_, hash);
  return nneval;
}

void Search::MaybeTriggerStop(const IterationStats& stats,
                              StoppersHints* hints) {
  hints->Reset();
<<<<<<< HEAD

=======
  if (params_.GetNpsLimit() > 0) {
    hints->UpdateEstimatedNps(params_.GetNpsLimit());
  }
  SharedMutex::Lock nodes_lock(nodes_mutex_);
>>>>>>> edbd8a82
  Mutex::Lock lock(counters_mutex_);
  // Return early if some other thread already has responded bestmove,
  // or if the root node is not yet expanded.
  if (bestmove_is_sent_ || total_playouts_ + initial_visits_ == 0) {
    return;
  }

  // auto remaining_time = hints->GetEstimatedRemainingTimeMs();
  // LOGFILE << "Remaining time: " << remaining_time;

  hints->UpdateIndexOfBestEdge(-1);
  if (!stop_.load(std::memory_order_acquire)) {
    if(stopper_->ShouldStop(stats, hints)){
      number_of_skipped_playouts = hints->GetEstimatedRemainingPlayouts();
      FireStopInternal();
    } else {
      // If ShouldStop was rejected due to the most visted move not having the best expected Q, then improve search by boosting exploration of edge of root with the highest expected Q.
      if(hints->GetIndexOfBestEdge() > -1){
	this_edge_has_higher_expected_q_than_the_most_visited_child = hints->GetIndexOfBestEdge();
      }
    }
  } else {
    LOGFILE << "MaybeTriggerStop() not calling stopper_->ShouldStop(), because search is stopped already.";
  }

  // Record the minimax PV to the global variable
  // find where Leelas PV diverge from a minimax based PV. store this path so that we can force visits to first node where the minimax based PV diverge.
  std::vector<Move> minimax_pv;
  // Print the MiniMaxQ and the MiniMaxPV to the log
  std::string common_s;
  bool flip = played_history_.IsBlackToMove();
  long unsigned int depth = 1; // needed for drawscore, not sure if it should be 1 or 0 here (for child of root) though.
  Node* n = root_node_;
  bool minimax_divergence_found = false;
  long unsigned int visits;
  float minimax_q;

  // Create a vector of moves to use for forcing visits to the helper's PV beyond the divergent node.
  // First, just find out the visit distribution over this line in Leelas tree.
  // Secondly, find a suitable point where it would be good to force visits. Currently this is the last node in the PV which has at least 10 more visits than its successor in the PV.

  search_stats_->best_move_candidates_mutex.lock_shared();
  std::vector<Move> helper_PV_from_instance_two = search_stats_->helper_PV_from_instance_two;
  std::vector<Move> helper_PV_from_instance_one = search_stats_->helper_PV_from_instance_one;  
  search_stats_->best_move_candidates_mutex.unlock_shared();
  std::vector<Move> helper_PV_from_instance_two_explore_moves;
  std::string debug_helper_instance_two;
  Node * instance_two_end_node = root_node_;
  std::vector<Move> helper_PV_from_instance_one_explore_moves;
  std::string debug_helper_instance_one;
  Node * instance_one_end_node = root_node_;
  
  nodes_mutex_.lock_shared();
  // MiniMax stuff START
  if(root_node_->GetBestMiniMaxChild() != nullptr){
    minimax_q = -root_node_->GetBestMiniMaxQ();    
  }
  while(n != nullptr &&
	n->GetBestMiniMaxChild() != nullptr &&
	! minimax_divergence_found
	){
    if(n->GetBestMiniMaxChild()->GetOwnEdge()->GetMove(flip).as_string() == GetBestChildNoTemperature(n, depth).edge()->GetMove(flip).as_string()){
      common_s = common_s + n->GetBestMiniMaxChild()->GetOwnEdge()->GetMove(flip).as_string() + " ";
    } else {
      minimax_divergence_found = true;
      
    }
    minimax_pv.push_back(n->GetBestMiniMaxChild()->GetOwnEdge()->GetMove());
    flip = !flip;
    depth++;
    visits = n->GetN();
    n = n->GetBestMiniMaxChild();
  }
  // MiniMax stuff STOP
  
  // instance two stuff START
  long unsigned int node_two_found_at_depth = 0;
  flip = played_history_.IsBlackToMove();
  bool interesting_node_two_found = false;
  Node * the_interesting_node_two = root_node_;
  bool unextended_node_two_found = false;
  for(long unsigned int i = 0; i < helper_PV_from_instance_two.size(); i++){
    if(unextended_node_two_found){
      break;
    }
    for (auto& edge : instance_two_end_node->Edges()) {
      if(edge.GetMove() == helper_PV_from_instance_two[i]){
	if(edge.HasNode() && edge.node()->GetN() > 0){	  
	  instance_two_end_node = edge.node();
	  // Where in the PV should we inject visits? Try at the last point where the parent has clearly more visits than the child
	  if(instance_two_end_node->GetN() + params_.GetAuxEngineExplorationThreshold() < instance_two_end_node->GetParent()->GetN() &&
	     !interesting_node_two_found){
	    // Not yet at an interesting node
	    helper_PV_from_instance_two_explore_moves.push_back(edge.GetMove());
	    the_interesting_node_two = instance_two_end_node;
	    node_two_found_at_depth++;
	    debug_helper_instance_two = debug_helper_instance_two + " at depth " + std::to_string(i) + " move: " + edge.GetMove(flip).as_string() + " has " +
	      std::to_string(instance_two_end_node->GetN()) + " visits." ;
	  } else {
	    if(!interesting_node_two_found){
	      // By the next two lines we actually implement an off-by-one error which might be good?
	      interesting_node_two_found = true;
	      // the_interesting_node_two = instance_two_end_node;
	      // helper_PV_from_instance_two_explore_moves.push_back(edge.GetMove());
	      node_two_found_at_depth--;
	      debug_helper_instance_two = debug_helper_instance_two + " Found the interesting node_two at depth " + std::to_string(node_two_found_at_depth) + " move: " + edge.GetMove(flip).as_string() + " has " +
	    std::to_string(instance_two_end_node->GetN()) + " visits." ;
	    } else {
	      // node_two already find in earlier iteration
	      debug_helper_instance_two = debug_helper_instance_two + " at depth " + std::to_string(i) + " move: " + edge.GetMove(flip).as_string() + " has " + std::to_string(instance_two_end_node->GetN()) + " visits." ;
	    }
	  }
	} else {
	  unextended_node_two_found = true;
	  debug_helper_instance_two = debug_helper_instance_two + " Unextended node_two found at depth: " + std::to_string(i);
	}
      }
    }
    flip = !flip;
  }
  // instance two stuff STOP

  // instance one stuff START
  // find the deepest node in Leelas tree on the path defined the by the helpers PV, starting at the first divergence (ie thread 2, not thread 0).

  long unsigned int node_one_found_at_depth = 0;
  flip = played_history_.IsBlackToMove();
  bool interesting_node_one_found = false;
  Node * the_interesting_node_one = root_node_;
  bool unextended_node_one_found = false;
  for(long unsigned int i = 0; i < helper_PV_from_instance_one.size(); i++){
    if(unextended_node_one_found){
      break;
    }
    for (auto& edge : instance_one_end_node->Edges()) {
      if(edge.GetMove() == helper_PV_from_instance_one[i]){
	if(edge.HasNode() && edge.node()->GetN() > 0){	  
	  instance_one_end_node = edge.node();
	  // Where in the PV should we inject visits? Try at the last point where the parent has clearly more visits than the child.
	  if(instance_one_end_node->GetN() + params_.GetAuxEngineExplorationThreshold() < instance_one_end_node->GetParent()->GetN() &&
	     !interesting_node_one_found){
	    // Not yet at an interesting node
	    the_interesting_node_one = instance_one_end_node;	    
	    helper_PV_from_instance_one_explore_moves.push_back(edge.GetMove());
	    node_one_found_at_depth++;
	    debug_helper_instance_one = debug_helper_instance_one + " at depth " + std::to_string(i) + " move: " + edge.GetMove(flip).as_string() + " has " +
	      std::to_string(instance_one_end_node->GetN()) + " visits." ;
	  } else {
	    if(!interesting_node_one_found){
	      // By the next two lines we actually implement an off-by-one error which might be good?
	      interesting_node_one_found = true;
	      // the_interesting_node_one = instance_one_end_node;
	      // helper_PV_from_instance_one_explore_moves.push_back(edge.GetMove());
	      node_one_found_at_depth--;
	      debug_helper_instance_one = debug_helper_instance_one + " Found the interesting node_one at depth " + std::to_string(node_one_found_at_depth) + " move: " + edge.GetMove(flip).as_string() + " has " +
		std::to_string(the_interesting_node_one->GetN()) + " visits." ;
	    } else {
	      // node_one already find in earlier iteration
	      debug_helper_instance_one = debug_helper_instance_one + " at depth " + std::to_string(i) + " move: " + edge.GetMove(flip).as_string() + " has " + std::to_string(instance_one_end_node->GetN()) + " visits." ;
	    }
	  }
	} else {
	  unextended_node_one_found = true;
	  debug_helper_instance_one = debug_helper_instance_one + " Unextended node_one found at depth: " + std::to_string(i);
	}
      }
    }
    flip = !flip;
  }
  // instance one stuff STOP
  
  nodes_mutex_.unlock_shared();  

  search_stats_->best_move_candidates_mutex.lock(); // for reading search_stats_->winning_ and the other
  // Record the interesting node in the PV of thread two.
  if(helper_PV_from_instance_two_explore_moves.size() > 0 &&
     search_stats_->helper_PV_from_instance_two_explore_moves != helper_PV_from_instance_two_explore_moves
     ){
    search_stats_->helper_PV_from_instance_two_explore_moves = helper_PV_from_instance_two_explore_moves;
    search_stats_->helper_PV_from_instance_two_explore_node = the_interesting_node_two;
    LOGFILE << "Summary status of the PV from thread two after finishing a batch. The PV is of length " << helper_PV_from_instance_two.size()
	    << " and the selected node_two found at depth " << node_two_found_at_depth << " with " << the_interesting_node_two->GetN()
	    << " visits. " << debug_helper_instance_two << " Debugging info on the selected node_two: " << the_interesting_node_two->DebugString()
	    << " and the edge leading to it: " << the_interesting_node_two->GetOwnEdge()->DebugString();
  }
  // Record the interesting node in the PV of thread one.
  if(helper_PV_from_instance_one_explore_moves.size() > 0 &&
     search_stats_->helper_PV_from_instance_one_explore_moves != helper_PV_from_instance_one_explore_moves
     ){
    search_stats_->helper_PV_from_instance_one_explore_moves = helper_PV_from_instance_one_explore_moves;
    search_stats_->helper_PV_from_instance_one_explore_node = the_interesting_node_one;
    LOGFILE << "Summary status of the PV from thread one after finishing a batch. The PV is of length " << helper_PV_from_instance_one.size()
	    << " and the selected node_one found at depth " << node_one_found_at_depth << " with " << the_interesting_node_one->GetN()
	    << " visits. " << debug_helper_instance_one << " Debugging info on the selected node_one: " << the_interesting_node_one->DebugString()
	    << " and the edge leading to it: " << the_interesting_node_one->GetOwnEdge()->DebugString();
  }
  // If a minimax divergence were found, record it.
  if(minimax_divergence_found){
    // only write if it has changed
    if(search_stats_->Leelas_minimax_PV_first_divergence_node != n){
      LOGFILE << "Q based on MiniMax: " << minimax_q << ". Divergence found at depth " << minimax_pv.size()-1
	      << " common PV is " << common_s << " first move to explore more since is on the minimax path is (from whites perspective) " << minimax_pv[minimax_pv.size()-1].as_string()
	      << " the node here has " << visits << " visits.";
      search_stats_->vector_of_moves_from_root_to_first_minimax_divergence = minimax_pv;
      search_stats_->Leelas_minimax_PV_first_divergence_node = n;
      // Also query the helper about this node, if not already done.
      if(n->GetAuxEngineMove() == 0xffff &&
	 !n->IsTerminal() &&
	 n->HasChildren() &&
	 // These last two conditions are rather expensive to evaluate, which is why they must come last
	 params_.GetAuxEngineFile() != ""
	 ){
	LOGFILE << "Querying the helper about the first divergence in the minimax PV";
	// note nested lock best_move_candidates and auxengine_mutex
	search_stats_->auxengine_mutex_.lock();
	search_stats_->persistent_queue_of_nodes.push(n);
	auxengine_cv_.notify_one(); // unnecessary?
	search_stats_->auxengine_mutex_.unlock();
      }
    }
  } else {
    if(search_stats_->vector_of_moves_from_root_to_first_minimax_divergence.size() > 0){
      // There was a divergence, but it is gone now, remove the obsolete PV.
      LOGFILE << "There was a divergence, but it is gone now, removing the obsolete PV.";
      search_stats_->vector_of_moves_from_root_to_first_minimax_divergence = {};
    }
  }
  search_stats_->best_move_candidates_mutex.unlock();

  bool this_tread_triggered_stop = false;
  // If we are the first to see that stop is needed.
  if (stop_.load(std::memory_order_acquire) && ok_to_respond_bestmove_ &&
      !bestmove_is_sent_) {

    this_tread_triggered_stop = true;
    search_stats_->auxengine_stopped_mutex_.lock();
    // Check the status for each thread, and act accordingly
    // give the helper engines some slack, perhaps they were started just a millisecond ago.
    // std::this_thread::sleep_for(std::chrono::milliseconds(10));
    for(long unsigned int i = 0; i < search_stats_->auxengine_stopped_.size() ; i++){
      if(!search_stats_->auxengine_stopped_[i]){
	if (params_.GetAuxEngineVerbosity() >= 5) LOGFILE << "MaybeTriggerStop() Stopping the A/B helper Start for thread=" << i << " Start.";
	*search_stats_->vector_of_opstreams[i] << "stop" << std::endl; // stop the A/B helper
	if (params_.GetAuxEngineVerbosity() >= 5) LOGFILE << "MaybeTriggerStop() Stopping the A/B helper for thread=" << i << " Stop.";
	search_stats_->auxengine_stopped_[i] = true;
      } else {
	if (params_.GetAuxEngineVerbosity() >= 5) LOGFILE << "MaybeTriggerStop() Not stopping the A/B helper for thread=" << i << ".";      	
      }
    }
    search_stats_->auxengine_stopped_mutex_.unlock();

    nodes_mutex_.lock_shared();
    // veto if the move Leela prefers is a blunder
    search_stats_->best_move_candidates_mutex.lock(); // for reading search_stats_->winning_ and the other
    
    if(! search_stats_->winning_){
      if(search_stats_->number_of_nodes_in_support_for_helper_eval_of_leelas_preferred_child > 0){
	if(search_stats_->Leelas_PV[0].as_string() != search_stats_->winning_move_.as_string()){	   
	  if(params_.GetAuxEngineVerbosity() >= 2){
	    LOGFILE << "leelas preferred child differs from the move recommended by the helper. \n"
		    << "Helper evaluates Leelas preferred move to: " << search_stats_->helper_eval_of_leelas_preferred_child << " based on " << search_stats_->number_of_nodes_in_support_for_helper_eval_of_leelas_preferred_child << " nodes.\n"
	            << "Helper evaluates its own prefered move to: " << search_stats_->helper_eval_of_helpers_preferred_child << " based on " << search_stats_->number_of_nodes_in_support_for_helper_eval_of_helpers_preferred_child << " nodes.\n"
		    << "Helper evaluates root to: " << search_stats_->helper_eval_of_root << " based on " << search_stats_->number_of_nodes_in_support_for_helper_eval_of_root << " nodes.";
	  }
	  if(search_stats_->number_of_nodes_in_support_for_helper_eval_of_leelas_preferred_child > 1000000){
	    if(
	       // improve play
	       // improve play in worse positions
	       (search_stats_->helper_eval_of_leelas_preferred_child < -30 && search_stats_->helper_eval_of_helpers_preferred_child - search_stats_->helper_eval_of_leelas_preferred_child > 10) ||
	       // improve play in better positions
	       (search_stats_->helper_eval_of_leelas_preferred_child > 30 && search_stats_->helper_eval_of_helpers_preferred_child - search_stats_->helper_eval_of_leelas_preferred_child > 21) ||
	       // save the win
	       (search_stats_->helper_eval_of_root > 110 && search_stats_->helper_eval_of_helpers_preferred_child - search_stats_->helper_eval_of_leelas_preferred_child > 20) ||
	       
	       // save the draw
	       // 90 110
	       (search_stats_->helper_eval_of_leelas_preferred_child < -90 && search_stats_->helper_eval_of_helpers_preferred_child - search_stats_->helper_eval_of_leelas_preferred_child > 20) ||
	       // save the win
	       (search_stats_->helper_eval_of_root > 110 && search_stats_->helper_eval_of_helpers_preferred_child - search_stats_->helper_eval_of_leelas_preferred_child > 20) ||
	       // 120 135
	       // save the draw	       
	       (search_stats_->helper_eval_of_leelas_preferred_child < -120 && search_stats_->helper_eval_of_helpers_preferred_child - search_stats_->helper_eval_of_leelas_preferred_child > 15) ||
	       // save the win	       
	       (search_stats_->helper_eval_of_root > 135 && search_stats_->helper_eval_of_helpers_preferred_child - search_stats_->helper_eval_of_leelas_preferred_child > 15) ||
	       // 140 152
	       (search_stats_->helper_eval_of_leelas_preferred_child < -140 && search_stats_->helper_eval_of_helpers_preferred_child - search_stats_->helper_eval_of_leelas_preferred_child > 12) ||
	       (search_stats_->helper_eval_of_root > 152 && search_stats_->helper_eval_of_helpers_preferred_child - search_stats_->helper_eval_of_leelas_preferred_child > 12) ||
	       // 150 160
	       (search_stats_->helper_eval_of_leelas_preferred_child < -150 && search_stats_->helper_eval_of_helpers_preferred_child - search_stats_->helper_eval_of_leelas_preferred_child > 10) ||
	       (search_stats_->helper_eval_of_root > 160 && search_stats_->helper_eval_of_helpers_preferred_child - search_stats_->helper_eval_of_leelas_preferred_child > 10)
	       ){
	      // print the move in rotated mode
	      bool flip = played_history_.IsBlackToMove();
	      Move m_helper;
	      Move m_leela;	      
	      Move::ParseMove(&m_helper, search_stats_->winning_move_.as_string(), flip);
	      Move::ParseMove(&m_leela, search_stats_->Leelas_PV[0].as_string(), flip);
	      if (params_.GetAuxEngineVerbosity() >= 2) LOGFILE << "Trying to save a draw/win, helper eval of root: " << search_stats_->helper_eval_of_root << " helper recommended move " << m_helper.as_string() << ". Number of nodes in support for the root node eval: " << search_stats_->number_of_nodes_in_support_for_helper_eval_of_root << " The helper eval of leelas preferred move: " << search_stats_->helper_eval_of_leelas_preferred_child << " Leela prefers the move: " << m_leela.as_string() << ", nodes in support for the eval of leelas preferred move: " << search_stats_->number_of_nodes_in_support_for_helper_eval_of_leelas_preferred_child << " helper eval of helpers preferred move: " << search_stats_->helper_eval_of_helpers_preferred_child << " centipawn diff between helpers and leelas line, according to the helper: " << search_stats_->helper_eval_of_helpers_preferred_child << ".";
	      search_stats_->stop_a_blunder_ = true;
	      if(search_stats_->helper_eval_of_root > 140){
		search_stats_->save_a_win_ = true;
	      } else {
		search_stats_->save_a_win_ = false;
	      }
	    } else {
	      // Too small differences, but which one had the better move (according to the helper)
	      int centipawn_diff = search_stats_->helper_eval_of_helpers_preferred_child - search_stats_->helper_eval_of_leelas_preferred_child;
	      if(centipawn_diff > 0){
		LOGFILE << "Helper had the better move by " << centipawn_diff << " cp (according to itself).";
	      } 
	      if(centipawn_diff < 0){
		LOGFILE << "Leela had the better move by " << std::abs(centipawn_diff) << " cp (according to the helper).";
	      } 
	    }
	  } else {
	    LOGFILE << "Too few nodes in support of the helpers eval of Leelas preferred child: " << search_stats_->number_of_nodes_in_support_for_helper_eval_of_leelas_preferred_child << " not considering to veto Leelas choice.";
	  }
	} else {
	  // They agree.
	  if(params_.GetAuxEngineVerbosity() >= 2) LOGFILE << "Leela agree with the helper about the best move: " << search_stats_->Leelas_PV[0].as_string() << ". The root explorer evaluates root to: " << search_stats_->helper_eval_of_root << " based on " << search_stats_->number_of_nodes_in_support_for_helper_eval_of_root << " nodes.";
	}
      } else {
	if(search_stats_->number_of_nodes_in_support_for_helper_eval_of_helpers_preferred_child > 0){
	  LOGFILE << "number_of_nodes_in_support_for_helper_eval_of_leelas_preferred_child is not enough for vetoing. nodes: "
		  << search_stats_->number_of_nodes_in_support_for_helper_eval_of_helpers_preferred_child << " eval for helpers PV "
		  << search_stats_->helper_eval_of_helpers_preferred_child << " Helper evaluates Leelas preferred move to: "
		  << search_stats_->helper_eval_of_leelas_preferred_child << " based on " << search_stats_->number_of_nodes_in_support_for_helper_eval_of_leelas_preferred_child << " nodes.\n"
		  << "Helper evaluates its own prefered move to: " << search_stats_->helper_eval_of_helpers_preferred_child << " based on " << search_stats_->number_of_nodes_in_support_for_helper_eval_of_helpers_preferred_child;
	} 
      }
    } else {
      LOGFILE << "Autopilot is on.";
    }
	  
	  
    // 	  // if((search_stats_->helper_eval_of_root > -160 && search_stats_->helper_eval_of_leelas_preferred_child_of_root < -170) || // saving the draw
    // 	  //    (search_stats_->helper_eval_of_root > -165 && search_stats_->helper_eval_of_leelas_preferred_child_of_root < -180) || // saving the draw (from a game: -164 root vs -195 leelas move)
    // 	  //    (search_stats_->helper_eval_of_root > -170 && search_stats_->helper_eval_of_leelas_preferred_child_of_root < -190) || // saving the draw 	     
    // 	  //    (search_stats_->helper_eval_of_root > 160 && search_stats_->helper_eval_of_leelas_preferred_child_of_root < 130) || // saving the win
    // 	  //    (search_stats_->helper_eval_of_root > 145 && search_stats_->helper_eval_of_leelas_preferred_child_of_root < 105) // saving the win
    // 	  //    ){

    // 	  // Perhaps one should compare helper_eval_of_leelas_preferred_child with helper_eval_of_helpers_preferred_child, but in this context the positions is only 1 ply from root, so we could as well use the root eval.
    // 	  if((search_stats_->helper_eval_of_root > -160 && search_stats_->helper_eval_of_leelas_preferred_child < -170) || // saving the draw
    // 	     (search_stats_->helper_eval_of_root > -165 && search_stats_->helper_eval_of_leelas_preferred_child < -180) || // saving the draw (from a game: -164 root vs -195 leelas move)
    // 	     (search_stats_->helper_eval_of_root > -170 && search_stats_->helper_eval_of_leelas_preferred_child < -190) || // saving the draw 	     
    // 	     (search_stats_->helper_eval_of_root > 160 && search_stats_->helper_eval_of_leelas_preferred_child < 130) || // saving the win
    // 	     (search_stats_->helper_eval_of_root > 145 && search_stats_->helper_eval_of_leelas_preferred_child < 105) // saving the win
    // 	     ){	
    // 	    if(search_stats_->number_of_nodes_in_support_for_helper_eval_of_root > 100000){
    // 	      if(params_.GetAuxEngineVerbosity() >= 2) LOGFILE << "Large enough support for root";
    // 	      if(search_stats_->number_of_nodes_in_support_for_helper_eval_of_leelas_preferred_child > 100000){
    // 		if(search_stats_->helper_eval_of_root > -160 && search_stats_->helper_eval_of_leelas_preferred_child < -170){
    // 		  if (params_.GetAuxEngineVerbosity() >= 2) LOGFILE << "Trying to save a draw, helper eval of root: " << search_stats_->helper_eval_of_root << " helper recommended move " << search_stats_->winning_move_.as_string() << " (from whites perspective) Number of nodes in support for the root node eval: " << search_stats_->number_of_nodes_in_support_for_helper_eval_of_root << " helper eval of leelas preferred move: " << search_stats_->helper_eval_of_leelas_preferred_child << " Leela prefers the move: " << search_stats_->Leelas_PV[0].as_string() << " nodes in support for the eval of leelas preferred move: " << search_stats_->number_of_nodes_in_support_for_helper_eval_of_leelas_preferred_child;
    // 		} else {
    // 		  if (params_.GetAuxEngineVerbosity() >= 2) LOGFILE << "Trying to save a win, helper eval of root: " << search_stats_->helper_eval_of_root << " helper recommended move " << search_stats_->winning_move_.as_string() << "  (from whites perspective) Number of nodes in support for the root node eval: " << search_stats_->number_of_nodes_in_support_for_helper_eval_of_root << " helper eval of leelas preferred move: " << search_stats_->helper_eval_of_leelas_preferred_child << " Leela prefers the move: " << search_stats_->Leelas_PV[0].as_string() << " nodes in support for the eval of leelas preferred move: " << search_stats_->number_of_nodes_in_support_for_helper_eval_of_leelas_preferred_child;
    // 		}
    // 		search_stats_->stop_a_blunder_ = true;
    // 	      }
    // 	    }
    // 	  }
    // 	} else {
    // 	  // They agree.
    // 	  if(params_.GetAuxEngineVerbosity() >= 2) LOGFILE << "Leela agree with the helper about the best move: " << search_stats_->Leelas_PV[0].as_string() << ". The root explorer evaluates root to: " << search_stats_->helper_eval_of_root << " based on " << search_stats_->number_of_nodes_in_support_for_helper_eval_of_root << " nodes.";
    // 	}
    //   }
    // }
    // else {
    //   LOGFILE << "Autopilot is on.";
    // }

    search_stats_->best_move_candidates_mutex.unlock();
    nodes_mutex_.unlock_shared();    

    if(params_.GetAuxEngineVerbosity() >= 3){
      LOGFILE << "Finished vetoing stuff";
    }

    SendUciInfo();
    EnsureBestMoveKnown();
    SendMovesStats();
    BestMoveInfo info(final_bestmove_, final_pondermove_);
    uci_responder_->OutputBestMove(&info);
    stopper_->OnSearchDone(stats);
    bestmove_is_sent_ = true;
    current_best_edge_ = EdgeAndNode();
    this_edge_has_higher_expected_q_than_the_most_visited_child = -1;
    // if we set stop_a_blunder, then that has had its effect by now, reset it so it won't affect next move
    search_stats_->best_move_candidates_mutex.lock();
    if(search_stats_->stop_a_blunder_){
      if(params_.GetAuxEngineVerbosity() >= 5) LOGFILE << "Resetting search_stats_->stop_a_blunder_ to false";
      search_stats_->stop_a_blunder_ = false;
    }
    search_stats_->best_move_candidates_mutex.unlock();    
  }
<<<<<<< HEAD

  // Use a 0 visit cancel score update to clear out any cached best edge, as
  // at the next iteration remaining playouts may be different.
  // TODO(crem) Is it really needed?
  root_node_->CancelScoreUpdate(0);

  // Confirm that this function exited successfully when stop was triggered.
  if (this_tread_triggered_stop) {
    if (params_.GetAuxEngineVerbosity() >= 5) LOGFILE << "Finished MaybeTriggerStop(): stopped search and successfully shutdown.";
  } else {
    if (params_.GetAuxEngineVerbosity() >= 9) LOGFILE << "Finished MaybeTriggerStop() finished, not stopping search yet.";
  }
  // nodes_mutex_.unlock_shared();
=======
>>>>>>> edbd8a82
}

// Return the evaluation of the actual best child, regardless of temperature
// settings. This differs from GetBestMove, which does obey any temperature
// settings. So, somethimes, they may return results of different moves.
Eval Search::GetBestEval(Move* move, bool* is_terminal) const {
  SharedMutex::SharedLock lock(nodes_mutex_);
  Mutex::Lock counters_lock(counters_mutex_);
  float parent_wl = -root_node_->GetWL();
  float parent_d = root_node_->GetD();
  float parent_m = root_node_->GetM();
  if (!root_node_->HasChildren()) return {parent_wl, parent_d, parent_m};
  EdgeAndNode best_edge = GetBestChildNoTemperature(root_node_, 0);
  if (move) *move = best_edge.GetMove(played_history_.IsBlackToMove());
  if (is_terminal) *is_terminal = best_edge.IsTerminal();
  return {best_edge.GetWL(parent_wl), best_edge.GetD(parent_d),
          best_edge.GetM(parent_m - 1) + 1};
}

std::pair<Move, Move> Search::GetBestMove() {
  SharedMutex::Lock lock(nodes_mutex_);
  Mutex::Lock counters_lock(counters_mutex_);
  EnsureBestMoveKnown();
  return {final_bestmove_, final_pondermove_};
}

std::int64_t Search::GetTotalPlayouts() const {
  SharedMutex::SharedLock lock(nodes_mutex_);
  return total_playouts_;
}

void Search::ResetBestMove() {
  SharedMutex::Lock nodes_lock(nodes_mutex_);
  Mutex::Lock lock(counters_mutex_);
  bool old_sent = bestmove_is_sent_;
  bestmove_is_sent_ = false;
  EnsureBestMoveKnown();
  bestmove_is_sent_ = old_sent;
}

// Computes the best move, maybe with temperature (according to the settings).
void Search::EnsureBestMoveKnown() REQUIRES(nodes_mutex_)
    REQUIRES(counters_mutex_) {
  if (bestmove_is_sent_) return;
  if (root_node_->GetN() == 0) return;
  if (!root_node_->HasChildren()) return;

  float temperature = params_.GetTemperature();
  const int cutoff_move = params_.GetTemperatureCutoffMove();
  const int decay_delay_moves = params_.GetTempDecayDelayMoves();
  const int decay_moves = params_.GetTempDecayMoves();
  const int moves = played_history_.Last().GetGamePly() / 2;

  if (cutoff_move && (moves + 1) >= cutoff_move) {
    temperature = params_.GetTemperatureEndgame();
  } else if (temperature && decay_moves) {
    if (moves >= decay_delay_moves + decay_moves) {
      temperature = 0.0;
    } else if (moves >= decay_delay_moves) {
      temperature *=
          static_cast<float>(decay_delay_moves + decay_moves - moves) /
          decay_moves;
    }
    // don't allow temperature to decay below endgame temperature
    if (temperature < params_.GetTemperatureEndgame()) {
      temperature = params_.GetTemperatureEndgame();
    }
  }

  auto bestmove_edge = temperature
                           ? GetBestRootChildWithTemperature(temperature)
                           : GetBestChildNoTemperature(root_node_, 0);
  final_bestmove_ = bestmove_edge.GetMove(played_history_.IsBlackToMove());

  if (bestmove_edge.GetN() > 0 && bestmove_edge.node()->HasChildren()) {
    final_pondermove_ = GetBestChildNoTemperature(bestmove_edge.node(), 1)
                            .GetMove(!played_history_.IsBlackToMove());
  }
}

// Returns @count children with most visits.
std::vector<EdgeAndNode> Search::GetBestChildrenNoTemperature(Node* parent,
                                                              int count,
                                                              int depth) const {
  // Even if Edges is populated at this point, its a race condition to access
  // the node, so exit quickly.
  if (parent->GetN() == 0) return {};
  const bool is_odd_depth = (depth % 2) == 1;
  bool vetoing_already_announced = false; // only print the message about vetoing once, not once per edge.
  const float draw_score = GetDrawScore(is_odd_depth);
  const bool select_move_by_q = params_.GetQBasedMoveSelection() && (stop_.load(std::memory_order_acquire) || parent->GetN() > 10000); // GetBestChildrenNoTemperature is called by GetBestChildNotTemperature(), which in turn is called by PreExtend..() To enhance performance only do the beta calculations when needed.
  const float beta_prior = pow(parent->GetN() + number_of_skipped_playouts, params_.GetMoveSelectionVisitsScalingPower());
  number_of_skipped_playouts = 0; // if search runs out of time, this is the correct number, and if search is stopped early this value will be overwritten.
  // Best child is selected using the following criteria:
  // * Prefer shorter terminal wins / avoid shorter terminal losses.
  // * Largest number of playouts.
  // * If two nodes have equal number:
  //   * If that number is 0, the one with larger prior wins.
  //   * If that number is larger than 0, the one with larger eval wins.
  std::vector<EdgeAndNode> edges;
  for (auto& edge : parent->Edges()) {
    if (parent == root_node_ && !root_move_filter_.empty() &&
        std::find(root_move_filter_.begin(), root_move_filter_.end(),
                  edge.GetMove()) == root_move_filter_.end()) {
      continue;
    }
    edges.push_back(edge);
  }
  const auto middle = (static_cast<int>(edges.size()) > count)
                          ? edges.begin() + count
                          : edges.end();

  bool winning_ = false;
  Move winning_move_;

  // This function is called very often, only check for winning when
  // it is move selection time. TODO, add a boolean parameter to this
  // function, and use that from SendUCI info, that way we always
  // display correct move ordering.
  if(stop_.load(std::memory_order_acquire)){
    search_stats_->best_move_candidates_mutex.lock();
    winning_ = search_stats_->winning_ || search_stats_->stop_a_blunder_;
    if (winning_){
      winning_move_ = search_stats_->winning_move_;
      std::string state;
      if(search_stats_->winning_){
	state="is winning";
      } else {
	state="stops a blunder";
      }
      if (params_.GetAuxEngineVerbosity() >= 2 && parent == root_node_ && !vetoing_already_announced) LOGFILE << "The move: " << winning_move_.as_string() << " will override Q and N based comparisons, since the helper claims it " << state << "." ;
      vetoing_already_announced = true;
    }
    search_stats_->best_move_candidates_mutex.unlock();
  }
  
  std::partial_sort(
      edges.begin(), middle, edges.end(),
      [draw_score, beta_prior, select_move_by_q, winning_, winning_move_](const auto& a, const auto& b) {
        // The function returns "true" when a is preferred to b.

        // Lists edge types from less desirable to more desirable.
        enum EdgeRank {
          kTerminalLoss,
          kTablebaseLoss,
          kNonTerminal,  // Non terminal or terminal draw.
          kTablebaseWin,
          kTerminalWin,
        };

        auto GetEdgeRank = [](const EdgeAndNode& edge) {
          // This default isn't used as wl only checked for case edge is
          // terminal.
          const auto wl = edge.GetWL(0.0f);
          // Not safe to access IsTerminal if GetN is 0.
          if (edge.GetN() == 0 || !edge.IsTerminal() || !wl) {
            return kNonTerminal;
          }
          if (edge.IsTbTerminal()) {
            return wl < 0.0 ? kTablebaseLoss : kTablebaseWin;
          }
          return wl < 0.0 ? kTerminalLoss : kTerminalWin;
        };

        // If moves have different outcomes, prefer better outcome.
        const auto a_rank = GetEdgeRank(a);
        const auto b_rank = GetEdgeRank(b);
        if (a_rank != b_rank) return a_rank > b_rank;

        // If both are terminal draws, try to make it shorter.
        // Not safe to access IsTerminal if GetN is 0.
        if (a_rank == kNonTerminal && a.GetN() != 0 && b.GetN() != 0 &&
            a.IsTerminal() && b.IsTerminal()) {
          if (a.IsTbTerminal() != b.IsTbTerminal()) {
            // Prefer non-tablebase draws.
            return a.IsTbTerminal() < b.IsTbTerminal();
          }
          // Prefer shorter draws.
          return a.GetM(0.0f) < b.GetM(0.0f);
        }

        // Neither is terminal, use standard rule.
        if (a_rank == kNonTerminal) {

	  // if the helper engine claims a win (or saves a draw), trust it.
	  if (winning_){
	    if(winning_move_ == a.GetMove()){
	      return(true);
	    }
	    if(winning_move_ == b.GetMove()){
	      return(false);
	    }
	  }

	  if(select_move_by_q){
	    // the beta_prior is constant and equals:
	    // pow(parent->GetN(), params_.GetMoveSelectionVisitsScalingPower());
	    float alpha_prior = 0.0f;

	    float winrate_a = (a.GetQ(0.0f, draw_score) + 1) * 0.5;
	    int visits_a = a.GetN();
	    float alpha_a = winrate_a * visits_a + alpha_prior;
	    float beta_a = visits_a - alpha_a + beta_prior;
	    float E_a = alpha_a / (alpha_a + beta_a);

	    float winrate_b = (b.GetQ(0.0f, draw_score) + 1) * 0.5;
	    int visits_b = b.GetN();
	    float alpha_b = winrate_b * visits_b + alpha_prior;
	    float beta_b = visits_b - alpha_b + beta_prior;
	    float E_b = alpha_b / (alpha_b + beta_b);

	    if (E_a != E_b) return(E_a > E_b);
	  }

          // Prefer largest playouts then eval then prior.
          if (a.GetN() != b.GetN()) return a.GetN() > b.GetN();
          // Default doesn't matter here so long as they are the same as either
          // both are N==0 (thus we're comparing equal defaults) or N!=0 and
          // default isn't used.
          if (a.GetQ(0.0f, draw_score) != b.GetQ(0.0f, draw_score)) {
            return a.GetQ(0.0f, draw_score) > b.GetQ(0.0f, draw_score);
          }
          return a.GetP() > b.GetP();
        }

        // Both variants are winning, prefer shortest win.
        if (a_rank > kNonTerminal) {
          return a.GetM(0.0f) < b.GetM(0.0f);
        }

        // Both variants are losing, prefer longest losses.
        return a.GetM(0.0f) > b.GetM(0.0f);
      });

  if (count < static_cast<int>(edges.size())) {
    edges.resize(count);
  }
  return edges;
}

// Returns a child with most visits.
EdgeAndNode Search::GetBestChildNoTemperature(Node* parent, int depth) const {
  auto res = GetBestChildrenNoTemperature(parent, 1, depth);
  return res.empty() ? EdgeAndNode() : res.front();
}

// Returns a child of a root chosen according to weighted-by-temperature visit
// count.
EdgeAndNode Search::GetBestRootChildWithTemperature(float temperature) const {
  // Root is at even depth.
  const float draw_score = GetDrawScore(/* is_odd_depth= */ false);

  std::vector<float> cumulative_sums;
  float sum = 0.0;
  float max_n = 0.0;
  const float offset = params_.GetTemperatureVisitOffset();
  float max_eval = -1.0f;
  const float fpu =
      GetFpu(params_, root_node_, /* is_root= */ true, draw_score);

  for (auto& edge : root_node_->Edges()) {
    if (!root_move_filter_.empty() &&
        std::find(root_move_filter_.begin(), root_move_filter_.end(),
                  edge.GetMove()) == root_move_filter_.end()) {
      continue;
    }
    if (edge.GetN() + offset > max_n) {
      max_n = edge.GetN() + offset;
      max_eval = edge.GetQ(fpu, draw_score);
    }
  }

  // TODO(crem) Simplify this code when samplers.h is merged.
  const float min_eval =
      max_eval - params_.GetTemperatureWinpctCutoff() / 50.0f;
  for (auto& edge : root_node_->Edges()) {
    if (!root_move_filter_.empty() &&
        std::find(root_move_filter_.begin(), root_move_filter_.end(),
                  edge.GetMove()) == root_move_filter_.end()) {
      continue;
    }
    if (edge.GetQ(fpu, draw_score) < min_eval) continue;
    sum += std::pow(
        std::max(0.0f,
                 (max_n <= 0.0f
                      ? edge.GetP()
                      : ((static_cast<float>(edge.GetN()) + offset) / max_n))),
        1 / temperature);
    cumulative_sums.push_back(sum);
  }
  assert(sum);

  const float toss = Random::Get().GetFloat(cumulative_sums.back());
  int idx =
      std::lower_bound(cumulative_sums.begin(), cumulative_sums.end(), toss) -
      cumulative_sums.begin();

  for (auto& edge : root_node_->Edges()) {
    if (!root_move_filter_.empty() &&
        std::find(root_move_filter_.begin(), root_move_filter_.end(),
                  edge.GetMove()) == root_move_filter_.end()) {
      continue;
    }
    if (edge.GetQ(fpu, draw_score) < min_eval) continue;
    if (idx-- == 0) return edge;
  }
  assert(false);
  return {};
}

void Search::StartThreads(size_t how_many) {
  thread_count_.store(how_many, std::memory_order_release);
  Mutex::Lock lock(threads_mutex_);
  OpenAuxEngine();
  // First thread is a watchdog thread.
  if (threads_.size() == 0) {
    threads_.emplace_back([this]() { WatchdogThread(); });
  }
  // Start working threads.
  for (size_t i = 0; i < how_many; i++) {
    threads_.emplace_back([this, i]() {
      SearchWorker worker(this, params_, i);
      worker.RunBlocking();
    });
  }
  LOGFILE << "Search started. "
          << std::chrono::duration_cast<std::chrono::milliseconds>(
                 std::chrono::steady_clock::now() - start_time_)
                 .count()
          << "ms already passed.";
}

void Search::RunBlocking(size_t threads) {
  StartThreads(threads);
  Wait();
}

bool Search::IsSearchActive() const {
  return !stop_.load(std::memory_order_acquire);
}

void Search::PopulateCommonIterationStats(IterationStats* stats) {
  stats->time_since_movestart = GetTimeSinceStart();

  SharedMutex::SharedLock nodes_lock(nodes_mutex_);
  {
    Mutex::Lock counters_lock(counters_mutex_);
    stats->time_since_first_batch = GetTimeSinceFirstBatch();
    if (!nps_start_time_ && total_playouts_ > 0) {
      nps_start_time_ = std::chrono::steady_clock::now();
    }
  }
  stats->total_nodes = total_playouts_ + initial_visits_;
  stats->nodes_since_movestart = total_playouts_;
  stats->batches_since_movestart = total_batches_;
  stats->average_depth = cum_depth_ / (total_playouts_ ? total_playouts_ : 1);
  stats->edge_n.clear();
  stats->q.clear();
  stats->win_found = false;
  stats->may_resign = true;
  stats->num_losing_edges = 0;
  stats->move_selection_visits_scaling_power = params_.GetMoveSelectionVisitsScalingPower();
  stats->override_PUCT_node_budget_threshold = params_.GetOverridePUCTNodeBudgetThreshold();

  // bool found_the_edge = false;
  // search_stats_->best_move_candidates_mutex.lock();
  // LOGFILE << "1.";
  // if(search_stats_->number_of_nodes_in_support_for_helper_eval_of_leelas_preferred_child > 0){
  //   LOGFILE << "1.5.";    
  //   if(search_stats_->Leelas_preferred_child_node_ != nullptr){
  //     LOGFILE << "2.";
  //     if(search_stats_->Leelas_preferred_child_node_->GetOwnEdge() != nullptr &&
  // 	 search_stats_->number_of_nodes_in_support_for_helper_eval_of_root > 0 &&
  // 	 search_stats_->winning_move_.as_string() != search_stats_->Leelas_preferred_child_node_->GetOwnEdge()->GetMove().as_string()){
  // 	LOGFILE << "3.";      
  // 	stats->agreement_between_Leela_and_helper = false;
  // 	stats->Leelas_preferred_child_node_visits = search_stats_->Leelas_preferred_child_node_->GetN();
  // 	stats->helper_eval_of_root = search_stats_->helper_eval_of_root;
  // 	stats->helper_eval_of_leelas_preferred_child = search_stats_->helper_eval_of_leelas_preferred_child;
  // 	// Find the node corresponding to the helper recommended move
  // 	int index = 0;
  // 	for (auto& edge : root_node_->Edges()) {
  // 	  if(edge.GetMove() == search_stats_->winning_move_){
  // 	    stats->helper_recommended_node_visits = edge.node()->GetN();
  // 	    stats->helper_recommended_index = index;
  // 	    found_the_edge = true;
  // 	    break;
  // 	  }
  // 	  index++;
  // 	}
  //     }
  //   }
  // } else {
  //   stats->agreement_between_Leela_and_helper = true;    
  // }
  // search_stats_->best_move_candidates_mutex.unlock();
  // if(! stats->agreement_between_Leela_and_helper &&
  //    ! found_the_edge){
  //   // Sanity check failed The edge was not found, we can't use it to stop pruning
  //   LOGFILE << "Sanity check failed, the edge was not found, we can't use it to stop pruning";
  //   stats->agreement_between_Leela_and_helper = true;
  // }

  stats->agreement_between_Leela_and_helper = true;

  stats->time_usage_hint_ = IterationStats::TimeUsageHint::kNormal;

  // If root node hasn't finished first visit, none of this code is safe.
  if (root_node_->GetN() > 0) {
    const auto draw_score = GetDrawScore(true);
    const float fpu =
        GetFpu(params_, root_node_, /* is_root_node */ true, draw_score);
    float max_q_plus_m = -1000;
    uint64_t max_n = 0;
    bool max_n_has_max_q_plus_m = true;
    const auto m_evaluator = network_->GetCapabilities().has_mlh()
                                 ? MEvaluator(params_, root_node_)
                                 : MEvaluator();
    for (const auto& edge : root_node_->Edges()) {
      const auto n = edge.GetN();
      const auto q = edge.GetQ(fpu, draw_score);
      const auto m = m_evaluator.GetM(edge, q);
      const auto q_plus_m = q + m;
      stats->q.push_back(q);
      stats->edge_n.push_back(n);
      if (n > 0 && edge.IsTerminal() && edge.GetWL(0.0f) > 0.0f) {
        stats->win_found = true;
      }
      if (n > 0 && edge.IsTerminal() && edge.GetWL(0.0f) < 0.0f) {
        stats->num_losing_edges += 1;
      }
      // If game is resignable, no need for moving quicker. This allows
      // proving mate when losing anyway for better score output.
      // Hardcoded resign threshold, because there is no available parameter.
      if (n > 0 && q > -0.98f) {
        stats->may_resign = false;
      }
      if (max_n < n) {
        max_n = n;
        max_n_has_max_q_plus_m = false;
      }
      if (max_q_plus_m <= q_plus_m) {
        max_n_has_max_q_plus_m = (max_n == n);
        max_q_plus_m = q_plus_m;
      }
    }
    if (!max_n_has_max_q_plus_m) {
      stats->time_usage_hint_ = IterationStats::TimeUsageHint::kNeedMoreTime;
    }
  }
}

void Search::WatchdogThread() {
  LOGFILE << "Start a watchdog thread.";
  StoppersHints hints;
  IterationStats stats;
  while (true) {
    PopulateCommonIterationStats(&stats);
    MaybeTriggerStop(stats, &hints);
    MaybeOutputInfo();

    constexpr auto kMaxWaitTimeMs = 100;
    constexpr auto kMinWaitTimeMs = 1;

    Mutex::Lock lock(counters_mutex_);
    // Only exit when bestmove is responded. It may happen that search threads
    // already all exited, and we need at least one thread that can do that.
    if (bestmove_is_sent_) break;

    auto remaining_time = hints.GetEstimatedRemainingTimeMs();
    if (remaining_time > kMaxWaitTimeMs) remaining_time = kMaxWaitTimeMs;
    if (remaining_time < kMinWaitTimeMs) remaining_time = kMinWaitTimeMs;
    // There is no real need to have max wait time, and sometimes it's fine
    // to wait without timeout at all (e.g. in `go nodes` mode), but we
    // still limit wait time for exotic cases like when pc goes to sleep
    // mode during thinking.
    // Minimum wait time is there to prevent busy wait and other threads
    // starvation.
    watchdog_cv_.wait_for(
        lock.get_raw(), std::chrono::milliseconds(remaining_time),
        [this]() { return stop_.load(std::memory_order_acquire); });
  }
  LOGFILE << "End a watchdog thread.";
}

void Search::FireStopInternal() {
  stop_.store(true, std::memory_order_release);
  watchdog_cv_.notify_all();
  auxengine_cv_.notify_all();  
}

void Search::Stop() {
  Mutex::Lock lock(counters_mutex_);
  ok_to_respond_bestmove_ = true;
  FireStopInternal();
  if (params_.GetAuxEngineVerbosity() >= 5) LOGFILE << "Stopping search due to `stop` uci command.";
  if (params_.GetAuxEngineVerbosity() >= 5) LOGFILE << "from Stop() About to enter AuxWait()";
  AuxWait();  // This can take some time during which we are not ready to respond readyok, so for now increase timemargin.
  // When would AuxWait() actually take long time? if MaybetriggerStop() somehow fails to detect that a AuxEngingeWorker-thread actually should be stopped,
  // or if sending `stop` to the helper engine somehow does not actually stop it, but both of these should never happen, so I don't think AuxWait() takes
  // substantial time any more. The AuxEngineWorker threads should all be idle at this point (since MaybeTriggerStop() now waits for them before exiting).
  if (params_.GetAuxEngineVerbosity() >= 5) LOGFILE << "from Stop() AuxWait() returned";  

}

void Search::Abort() {
  Mutex::Lock lock(counters_mutex_);
  if (!stop_.load(std::memory_order_acquire) ||
      (!bestmove_is_sent_ && !ok_to_respond_bestmove_)) {
    bestmove_is_sent_ = true;
    FireStopInternal();
  }
  LOGFILE << "Aborting search, if it is still active.";
}

void Search::Wait() {
  Mutex::Lock lock(threads_mutex_);
  while (!threads_.empty()) {
    threads_.back().join();
    threads_.pop_back();
  }
}

void Search::CancelSharedCollisions() REQUIRES(nodes_mutex_) {
  for (auto& entry : shared_collisions_) {
    Node* node = entry.first;
    for (node = node->GetParent(); node != root_node_->GetParent();
         node = node->GetParent()) {
      node->CancelScoreUpdate(entry.second);
    }
  }
  shared_collisions_.clear();
}

Search::~Search() {
  if (params_.GetAuxEngineVerbosity() >= 5) LOGFILE << "About to destroy search.";
  Abort();
  if (params_.GetAuxEngineVerbosity() >= 5) LOGFILE << "In the search destructor about to Wait().";
  Wait();
  if (params_.GetAuxEngineVerbosity() >= 5) LOGFILE << "In the search destructor about to get a lock.";
  nodes_mutex_.lock_shared();
  CancelSharedCollisions();
  nodes_mutex_.unlock_shared();
  AuxWait();
  LOGFILE << "Search destroyed.";
}

//////////////////////////////////////////////////////////////////////////////
// SearchWorker
//////////////////////////////////////////////////////////////////////////////

void SearchWorker::RunTasks(int tid) {
  while (true) {
    PickTask* task = nullptr;
    int id = 0;
    {
      int spins = 0;
      while (true) {
        int nta = tasks_taken_.load(std::memory_order_acquire);
        int tc = task_count_.load(std::memory_order_acquire);
        if (nta < tc) {
          int val = 0;
          if (task_taking_started_.compare_exchange_weak(
                  val, 1, std::memory_order_acq_rel,
                  std::memory_order_relaxed)) {
            nta = tasks_taken_.load(std::memory_order_acquire);
            tc = task_count_.load(std::memory_order_acquire);
            // We got the spin lock, double check we're still in the clear.
            if (nta < tc) {
              id = tasks_taken_.fetch_add(1, std::memory_order_acq_rel);
              task = &picking_tasks_[id];
              task_taking_started_.store(0, std::memory_order_release);
              break;
            }
            task_taking_started_.store(0, std::memory_order_release);
          }
          SpinloopPause();
          spins = 0;
          continue;
        } else if (tc != -1) {
          spins++;
          if (spins >= 512) {
            std::this_thread::yield();
            spins = 0;
          } else {
            SpinloopPause();
          }
          continue;
        }
        spins = 0;
        // Looks like sleep time.
        Mutex::Lock lock(picking_tasks_mutex_);
        // Refresh them now we have the lock.
        nta = tasks_taken_.load(std::memory_order_acquire);
        tc = task_count_.load(std::memory_order_acquire);
        if (tc != -1) continue;
        if (nta >= tc && exiting_) return;
        task_added_.wait(lock.get_raw());
        // And refresh again now we're awake.
        nta = tasks_taken_.load(std::memory_order_acquire);
        tc = task_count_.load(std::memory_order_acquire);
        if (nta >= tc && exiting_) return;
      }
    }
    if (task != nullptr) {
      switch (task->task_type) {
        case PickTask::kGathering: {
          PickNodesToExtendTask(task->start, task->base_depth,
                                task->collision_limit, task->moves_to_base,
                                &(task->results), &(task_workspaces_[tid]), task->probability_of_best_path, task->distance_from_best_path, false);
          break;
        }
        case PickTask::kProcessing: {
          ProcessPickedTask(task->start_idx, task->end_idx,
                            &(task_workspaces_[tid]));
          break;
        }
      }
      picking_tasks_[id].complete = true;
      completed_tasks_.fetch_add(1, std::memory_order_acq_rel);
    }
  }
}

void SearchWorker::ExecuteOneIteration() {
  // 1. Initialize internal structures.
  InitializeIteration(search_->network_->NewComputation());
  if (params_.GetMaxConcurrentSearchers() != 0) {
    while (true) {
      // If search is stop, we've not gathered or done anything and we don't
      // want to, so we can safely skip all below. But make sure we have done
      // at least one iteration.
      if (search_->stop_.load(std::memory_order_acquire) &&
          search_->GetTotalPlayouts() + search_->initial_visits_ > 0) {
        return;
      }
      int available =
          search_->pending_searchers_.load(std::memory_order_acquire);
      if (available > 0 &&
          search_->pending_searchers_.compare_exchange_weak(
              available, available - 1, std::memory_order_acq_rel)) {
        break;
      }
      // This is a hard spin lock to reduce latency but at the expense of busy
      // wait cpu usage. If search worker count is large, this is probably a bad
      // idea.
    }
  }

  // 1.5 Extend tree with nodes using PV of a/b helper, and add the new
  // nodes to the minibatch
  const std::shared_ptr<Search::adjust_policy_stats> foo = PreExtendTreeAndFastTrackForNNEvaluation();
  // std::queue<std::vector<Node*>> queue_of_vector_of_nodes_from_helper_added_by_this_thread = PreExtendTreeAndFastTrackForNNEvaluation();

  if (params_.GetAuxEngineVerbosity() >= 10) LOGFILE << std::this_thread::get_id() << " PreExtendTreeAndFastTrackForNNEvaluation() finished in ExecuteOneIteration().";
  // 2. Gather minibatch.
<<<<<<< HEAD
  int number_of_nodes_already_added = minibatch_.size();
  GatherMinibatch2(number_of_nodes_already_added);

=======
  GatherMinibatch();
>>>>>>> edbd8a82
  task_count_.store(-1, std::memory_order_release);
  search_->backend_waiting_counter_.fetch_add(1, std::memory_order_relaxed);
  // if (params_.GetAuxEngineVerbosity() >= 3) LOGFILE << "GatherMinibatch2() finished in ExecuteOneIteration().";
  
  // 2b. Collect collisions.
  CollectCollisions();

  // 3. Prefetch into cache.
  MaybePrefetchIntoCache();

  if (params_.GetMaxConcurrentSearchers() != 0) {
    search_->pending_searchers_.fetch_add(1, std::memory_order_acq_rel);
  }

  // 4. Run NN computation.
  RunNNComputation();
  search_->backend_waiting_counter_.fetch_add(-1, std::memory_order_relaxed);
  if (params_.GetAuxEngineVerbosity() >= 10) LOGFILE << std::this_thread::get_id() << " RunNNComputation() finished in ExecuteOneIteration().";
  
  // 5. Retrieve NN computations (and terminal values) into nodes.
  FetchMinibatchResults();
  if (params_.GetAuxEngineVerbosity() >= 10) LOGFILE << std::this_thread::get_id() << " FetchMinibatchResults() finished in ExecuteOneIteration().";
  
  // 6. Propagate the new nodes' information to all their parents in the tree.
  DoBackupUpdate();
  if (params_.GetAuxEngineVerbosity() >= 10) LOGFILE << std::this_thread::get_id() << " DoBackupUpdate() finished in ExecuteOneIteration().";

  MaybeAdjustPolicyForHelperAddedNodes(foo);
  if (params_.GetAuxEngineVerbosity() >= 10) LOGFILE << std::this_thread::get_id() << " MaybeAdjustPolicyForHelperAddedNodes() finished in ExecuteOneIteration().";

  // 7. Update the Search's status and progress information.
  UpdateCounters();

  // if (params_.GetAuxEngineVerbosity() >= 2) LOGFILE << std::this_thread::get_id() << " finished one full iteration.";  

  // If required, waste time to limit nps.
  if (params_.GetNpsLimit() > 0) {
    while (search_->IsSearchActive()) {
      int64_t time_since_first_batch_ms = 0;
      {
        Mutex::Lock lock(search_->counters_mutex_);
        time_since_first_batch_ms = search_->GetTimeSinceFirstBatch();
      }
      if (time_since_first_batch_ms <= 0) {
        time_since_first_batch_ms = search_->GetTimeSinceStart();
      }
      auto nps = search_->GetTotalPlayouts() * 1e3f / time_since_first_batch_ms;
      if (nps > params_.GetNpsLimit()) {
        std::this_thread::sleep_for(std::chrono::milliseconds(1));
      } else {
        break;
      }
    }
  }
}

// 1. Initialize internal structures.
// ~~~~~~~~~~~~~~~~~~~~~~~~~~~~~~~~~~
void SearchWorker::InitializeIteration(
    std::unique_ptr<NetworkComputation> computation) {
  computation_ = std::make_unique<CachingComputation>(std::move(computation),
                                                      search_->cache_);
  computation_->Reserve(params_.GetMiniBatchSize());
  minibatch_.clear();
  minibatch_.reserve(2 * params_.GetMiniBatchSize());
}

  void SearchWorker::PreExtendTreeAndFastTrackForNNEvaluation_inner(Node * my_node, std::vector<lczero::Move> my_moves, int ply, int nodes_added, int source, std::vector<Node*>* nodes_from_helper_added_by_this_PV, int amount_of_support, float probability_of_best_path) {

  bool black_to_move = ! search_->played_history_.IsBlackToMove() ^ (ply % 2 == 0);
  bool edge_found = false;

  // // Check if search is stopped.
  // if(search_->stop_.load(std::memory_order_acquire)){
  //   if (params_.GetAuxEngineVerbosity() >= 5) LOGFILE << "PreExtendTreeAndFastTrackForNNEvaluation_inner() returning early because search is stopped";
  //   return;
  // }
  if (params_.GetAuxEngineVerbosity() >= 9) LOGFILE << "Trying to get a lock on nodes reading for node: " << my_node->DebugString();
  search_->nodes_mutex_.lock_shared();
  if (params_.GetAuxEngineVerbosity() >= 9) LOGFILE << "Got a lock on nodes reading for node: " << my_node->DebugString();

  // Unless this is the starting position, check what brought us here (for informational purposes)
  if(params_.GetAuxEngineVerbosity() >= 9 && search_->played_history_.GetLength() > 1){
    if(black_to_move){
      LOGFILE << "PreExtendTreeAndFastTrackForNNEvaluation_inner called with node" << my_node->DebugString() << " white to edge/move _to_ this node: " << my_node->GetOwnEdge()->GetMove(black_to_move).as_string() << " (debugging info for the edge: " << my_node->GetOwnEdge()->DebugString() << ") and this move from the a/b-helper: " << my_moves[ply].as_string() << "(seen from whites perspective) is really made by black, ply=" << ply;
    } else {
      LOGFILE << "PreExtendTreeAndFastTrackForNNEvaluation_inner called with node" << my_node->DebugString() << " black to edge/move _to_ this node: " << my_node->GetOwnEdge()->GetMove(black_to_move).as_string() << " and this move from the a/b-helper: " << my_moves[ply].as_string() << " is made by white, ply=" << ply;
    }
  }

  // If the current node is terminal it will not have any edges, and there is nothing more to do.
  if(my_node->IsTerminal()){
    // unlock nodes before returning.
    search_->nodes_mutex_.unlock_shared();
    if (params_.GetAuxEngineVerbosity() >= 5) LOGFILE << "Reached a terminal node, nothing to do. Releasing the lock on nodes";
    return;
  }

  // Find the edge
  for (auto& edge : my_node->Edges()) {
    if(edge.GetMove() == my_moves[ply] ){
      // Queue Leelas favourite node START
      // If there are children, find leelas preferred move, and if that move hasn't
      // already been queried, enqueue it, unless it is the same move as the helper suggests or depth is too high.
      int max_depth = 30;
      if(my_node->GetN() > 0 && ply < max_depth && amount_of_support > 0){
      	const EdgeAndNode Leelas_favourite = search_->GetBestChildNoTemperature(my_node, ply); // is this safe, or does it change my_node?
      	if(Leelas_favourite.edge() != edge.edge()){
      	  if (params_.GetAuxEngineVerbosity() >= 9) LOGFILE << "Leelas favourite move: " << Leelas_favourite.GetMove(black_to_move).as_string() << " is not the same has the helper recommendation " << edge.GetMove(black_to_move).as_string();
      	  if(Leelas_favourite.HasNode()){
	    // modify probability of best path if both nodes exists and has visits
	    if(Leelas_favourite.node()->GetN() > 0){
	      // Silently assume leelas favourite node is also node with best_q
	      probability_of_best_path = (1-(Leelas_favourite.node()->GetQ(0.0f) - my_node->GetQ(0.0f))) * probability_of_best_path;
	    }
      	    if(Leelas_favourite.node()->GetAuxEngineMove() == 0xffff){
      	      if (params_.GetAuxEngineVerbosity() >= 9) LOGFILE << "Leelas favourite move has not been queried, it is " << Leelas_favourite.GetMove(black_to_move).as_string() << ", node: " << Leelas_favourite.DebugString() << ", queueing it now.";
      	      Node * n = Leelas_favourite.node();
      	      // Check that it's not terminal
      	      if(!n->IsTerminal()){
		// TODO: why is it needed to unlock here, I'd expected that the lock was necessary.		
      		search_->nodes_mutex_.unlock_shared();
      		AuxMaybeEnqueueNode(n);
      		search_->nodes_mutex_.lock_shared();
      	      } else {
      		if(params_.GetAuxEngineVerbosity() >= 9) LOGFILE << "Leelas favourite move leads to a terminal node: " << n->DebugString();
      	      }
      	    } else {
      	      if (params_.GetAuxEngineVerbosity() >= 9) LOGFILE << "Leelas favourite move has already been queried. It is " << Leelas_favourite.GetMove(black_to_move).as_string() << ", node: " << Leelas_favourite.DebugString();
      	    }
      	  }
      	} else {
      	  if (params_.GetAuxEngineVerbosity() >= 9) LOGFILE << "Leelas favourite move is the same as the move recommmended by the helper. Nothing to do.";
	}
      }
      // Queue Leelas favourite node STOP
        
      edge_found = true;
      // If the edge is already extended, then just recursively call PreExtendTreeAndFastTrackForNNEvaluation_inner() with this node and ply increased by one.
      if(edge.HasNode()){
	if((int) my_moves.size() > ply+1){
	  if (params_.GetAuxEngineVerbosity() >= 9) {
	    if(black_to_move){
	      LOGFILE << "Blacks move " << edge.GetMove(black_to_move).as_string() << " (from white: " << edge.GetMove().as_string() << ") is expanded and has policy " << edge.GetP() << ". Go deeper.";
	    } else {
	      LOGFILE << "Whites move " << edge.GetMove(black_to_move).as_string() << " is expanded and has policy " << edge.GetP() << ". Go deeper.";	    
	    }
	  }
	  // unlock nodes so that the next level can write stuff.
	  search_->nodes_mutex_.unlock_shared();
	  if (params_.GetAuxEngineVerbosity() >= 9) LOGFILE << "Releasing lock before calling PreExtendTreeAndFastTrackForNNEvaluation_inner() recursively.";
	  PreExtendTreeAndFastTrackForNNEvaluation_inner(edge.node(), my_moves, ply+1, nodes_added, source, nodes_from_helper_added_by_this_PV, amount_of_support, probability_of_best_path);

	} else {
	  if (params_.GetAuxEngineVerbosity() >= 9) LOGFILE << "All moves in the PV already expanded, nothing to do.";
	  // unlock nodes before returning.
	  search_->nodes_mutex_.unlock_shared();
	  if (params_.GetAuxEngineVerbosity() >= 9) LOGFILE << "Releasing lock before returning from PreExtendTreeAndFastTrackForNNEvaluation_inner()";
	  return;
	}
      } else {
	if (params_.GetAuxEngineVerbosity() >= 9){
	  if(black_to_move){	
	    LOGFILE << "Blacks move (edge) " << edge.GetMove(black_to_move).as_string() << " (from white: " << edge.GetMove().as_string() << ") is not expanded. It has policy " << edge.GetP() << ". Will expand it, and add the resulting node to the minibatch_, and then use it as parent";
	  } else {
	    LOGFILE << "Whites move (edge) " << edge.GetMove(black_to_move).as_string() << " is not expanded. It has policy " << edge.GetP() << " Will expand it, and add the resulting node to the minibatch_, and then use it as parent.";
	  }
	}

	search_->nodes_mutex_.unlock_shared();

	// Create a history variable that will be filled by the four argument version of ExtendNode().
	lczero::PositionHistory history = search_->played_history_;
	// copy the part of my_moves that makes up the history of this node
	std::vector<lczero::Move> moves_to_this_node;
	std::copy_n(my_moves.begin(), ply+1, std::back_inserter(moves_to_this_node));
	
	// Get a unique lock since GetOrSpawnNode() writes to the parent.
	// This can take a long time, don't do it if search is stopped.
	// Check if search is stopped.
	if(search_->stop_.load(std::memory_order_acquire)){
	  if (params_.GetAuxEngineVerbosity() >= 5) LOGFILE << "PreExtendTreeAndFastTrackForNNEvaluation_inner() returning early because search is stopped";
	  return;
	}
	
	search_->nodes_mutex_.lock();
	// GetOrSpawnNode() does work with the lock on since it does not modify the tree.
	Node* child_node = edge.GetOrSpawnNode(my_node, nullptr);
	if (params_.GetAuxEngineVerbosity() >= 9) LOGFILE << "Node spawned";
	search_->nodes_mutex_.unlock();
	ExtendNode(child_node, ply+1, moves_to_this_node, &history); // This will modify history which will be re-used later here.
	// queue for NN evaluation.
	if (params_.GetAuxEngineVerbosity() >= 9) LOGFILE << "Adding newly extended node: " << child_node->DebugString() << " to the minibatch_";

	// bool is_terminal=child_node->IsTerminal(); // while we have the lock.

	nodes_from_helper_added_by_this_PV->push_back(child_node); // shouldn't need a mutex.
	nodes_added++;

	// This part mostly copy/pasted from ProcessPickedTask
	if (!child_node->IsTerminal()) {
	  minibatch_.push_back(NodeToProcess::Visit(child_node, static_cast<uint16_t>(ply+1)));
	  minibatch_[minibatch_.size()-1].nn_queried = true;
	  // We adjust visit_in_flight in the node manually later when we know the actual number of new nodes added.
	  // FinalizeScoreUpdate() adds multivisit + n_in_flight, so having a non-zero multivisit would result in doubled N after backup.
	  minibatch_[minibatch_.size()-1].multivisit = 1;
	  // For now, do not re-implement the full cache-machinery in GatherMinibatch2() here.
	  // Accept a small inefficiency by not using the NNCache.
	  // For NN evaluation three things are needed: hash, input_planes and probabilities_to_cache.
	  minibatch_[minibatch_.size()-1].best_path_probability = probability_of_best_path;
	  const auto hash = history.HashLast(params_.GetCacheHistoryLength() + 1);
	  minibatch_[minibatch_.size()-1].hash = hash;
	  int transform;
	  minibatch_[minibatch_.size()-1].input_planes = EncodePositionForNN(
		   search_->network_->GetCapabilities().input_format, history, 8,
		   params_.GetHistoryFill(), &transform);
	  minibatch_[minibatch_.size()-1].probability_transform = transform;
	  std::vector<uint16_t>& moves = minibatch_[minibatch_.size()-1].probabilities_to_cache;
	  // Legal moves are known, use them.
	  moves.reserve(child_node->GetNumEdges());
	  for (const auto& edge : child_node->Edges()) {
	    moves.emplace_back(edge.GetMove().as_nn_index(transform));
	  }
	  // Add the data to computation too, since GatherMinibatch2() will not touch our NodesToProcess
	  computation_->AddInput(minibatch_[minibatch_.size()-1].hash,
				 std::move(minibatch_[minibatch_.size()-1].input_planes),
				 std::move(minibatch_[minibatch_.size()-1].probabilities_to_cache));

	} else {
	  if (params_.GetAuxEngineVerbosity() >= 9) LOGFILE << "The newly extended node is terminal";
	  minibatch_.push_back(NodeToProcess::Visit(child_node, 1)); // Only one visit, since this is a terminal
	  minibatch_[minibatch_.size()-1].nn_queried = false;
	  minibatch_[minibatch_.size()-1].ooo_completed = false;
	  child_node->IncrementNInFlight(1); // seems necessary.
	}

	// search_->nodes_mutex_.unlock();
	// // unlock the readlock.
	// search_->nodes_mutex_.unlock_shared();
	// if (params_.GetAuxEngineVerbosity() >= 9) LOGFILE << "Releasing lock on nodes. finished adding the node.";
	// if (!is_terminal && (int) my_moves.size() > ply+1){  
	if (!child_node->IsTerminal() && (int) my_moves.size() > ply+1){
	  // Go deeper.
	  PreExtendTreeAndFastTrackForNNEvaluation_inner(child_node, my_moves, ply+1, nodes_added, source, nodes_from_helper_added_by_this_PV, amount_of_support, probability_of_best_path);
	  return; // someone further down has already added visits_in_flight;
	}
	
	search_->search_stats_->pure_stats_mutex_.lock();
	search_->search_stats_->Number_of_nodes_added_by_AuxEngine += nodes_added;
	search_->search_stats_->pure_stats_mutex_.unlock();
	
	// Not going deeper now, either because the PV is finished, or because we hit a terminal node.
	// Aquire a write lock to adjust visits_in_flight.

	if (params_.GetAuxEngineVerbosity() >= 9) LOGFILE << "Successfully added a full PV, depth = " << ply << ", number of nodes added = " << nodes_added;
	// Adjust the visits_in_flight now that we know how many nodes where actually added.
	// Each node shall have as many visits_in_flight as there are added nodes beneath it.
	// Increase the number of visits_in_flight to add for each generational step, until the
	// number is equal to nodes_added.
	int visits_to_add = 1;
	if (params_.GetAuxEngineVerbosity() >= 9) LOGFILE << "Trying to aquire a lock on nodes to adjust IncrementNInFlight";	
	search_->nodes_mutex_.lock();
	for(Node * n = child_node; n != search_->root_node_; n = n->GetParent()){
	  n->IncrementNInFlight(visits_to_add);  
	  if(visits_to_add < nodes_added){
	    visits_to_add++;
	  }
	}
	// The loop above stops just before root, so fix root too. // TODO fix this ugly off-by-one hack. (perhaps test for n != nullptr)
	search_->root_node_->IncrementNInFlight(visits_to_add);
	search_->nodes_mutex_.unlock();
	if (params_.GetAuxEngineVerbosity() >= 9) LOGFILE << "Unlocked the lock on nodes used to adjust IncrementNInFlight.";
	return;
      }
    }
  }
  if(!edge_found){
    // show full my_moves
    std::string s;
    PositionHistory ph = search_->played_history_;
    for(int i = 0; i <= ply; i++){
      LOGFILE << "debugging: ply = " << i << " " << GetFen(ph.Last());
      ph.Append(my_moves[i]);
      s = s + my_moves[i].as_string() + " ";
    }
    LOGFILE << "Debugging: ply=" << ply << " my_moves: " << s << " fen for root position: " << GetFen(search_->played_history_.Last());
    // ply is depth from root, so could be used to determine side to move.
    bool black_to_move = ! search_->played_history_.IsBlackToMove() ^ (ply % 2 == 0);
    Move m;
    if (!Move::ParseMove(&m, my_moves[ply].as_string(), black_to_move)) {
      LOGFILE << "Bad move: " << my_moves[ply].as_string() << black_to_move;
    } else {
      LOGFILE << "edge not found! from white side:" << my_moves[ply].as_string() << " absolute: " << m.as_string();
      // perhaps Leela marked this a "terminal" due to repetitions, if so, then there are no edges.
      for (auto& edge : my_node->Edges()) {
      	LOGFILE << "Edge " << edge.GetMove().as_string() << " does not match the move from the A/B helper: " << my_moves[ply].as_string() ;
	edge_found = true;
      }
    }
    if(edge_found){
      LOGFILE << "Leelas node has edges, but the recommended move was not found among them! Is this a case of https://github.com/hans-ekbrand/lc0/issues/2 where we mistakenly belive a move is castling when it isn't?";
      throw Exception("Leelas node has edges, but the recommended move was not found among them!");
    } else {
      LOGFILE << "No edges found, repetition?";
    }
    // Release the read lock before returning
    search_->nodes_mutex_.unlock_shared();
    if (params_.GetAuxEngineVerbosity() >= 3) LOGFILE << "Released the lock on nodes in debugging.";    
  }
}

// 1.5 Extend tree with nodes using PV of a/b helper, and add the new nodes to the minibatch.

const std::shared_ptr<Search::adjust_policy_stats> SearchWorker::PreExtendTreeAndFastTrackForNNEvaluation() {
// std::queue<std::vector<Node*>> SearchWorker::PreExtendTreeAndFastTrackForNNEvaluation() {
  // input: a PV starting from root in form of a vector of Moves (the vectors are stored in a global queue called fast_track_extend_and_evaluate_queue_)
  // LOGFILE << "PreExtendTreeAndFastTrackForNNEvaluation() for thread: " << std::hash<std::thread::id>{}(std::this_thread::get_id());
  // lock the queue before reading from it
  // Check if search is stopped before trying to take a lock

  // Never add more than 256 nodes to the batch (or you may get these errrors: exception.h:39] Exception: CUDNN error: CUDNN_STATUS_BAD_PARAM (../../src/neural/cuda/layers.cc:228) if max_batch=512
  // options.GetOrDefault<int>("max_batch", 1024)

  // Also never add more than 20 PV:s per batch, or search risks getting stuck adding nodes instead of evaluating them.

  std::queue<std::vector<Node*>> queue_of_vector_of_nodes_from_helper_added_by_this_thread = {};
  const std::shared_ptr<Search::adjust_policy_stats> bar = std::make_unique<Search::adjust_policy_stats>();

  // Check if search_stats_->initial_purge_run == true. If it is not, then return early, because than AuxWorker() thread 0 hasn't purged the PV:s yet.
  // to read search_stats_->initial_purge_run, take a lock on pure_stats_.
  
  search_->search_stats_->pure_stats_mutex_.lock_shared();
  if(!search_->search_stats_->initial_purge_run){
    search_->search_stats_->pure_stats_mutex_.unlock_shared();
    return(bar);
  }
  search_->search_stats_->pure_stats_mutex_.unlock_shared();
      
  search_->search_stats_->fast_track_extend_and_evaluate_queue_mutex_.lock(); // lock this queue before reading from it.
  if(search_->search_stats_->fast_track_extend_and_evaluate_queue_.size() > 0){

    search_->search_stats_->pure_stats_mutex_.lock_shared();
    int number_of_added_nodes_at_start = search_->search_stats_->Number_of_nodes_added_by_AuxEngine;
    int number_of_PVs_added = 0;
    
    while(search_->search_stats_->fast_track_extend_and_evaluate_queue_.size() > 0 &&
	  search_->search_stats_->Number_of_nodes_added_by_AuxEngine - number_of_added_nodes_at_start < static_cast<long long unsigned int>(std::floor(params_.GetMiniBatchSize() * 0.3)) && 
	  number_of_PVs_added < static_cast<int>(std::floor(params_.GetMiniBatchSize() * 0.3)) // don't drag the speed down.
	  ){
      // relase the lock, we only needed it to test if to continue or not
      search_->search_stats_->pure_stats_mutex_.unlock_shared();

      if (params_.GetAuxEngineVerbosity() >= 5) {
	LOGFILE << "PreExtendTreeAndFastTrackForNNEvaluation: size of minibatch_ is " << minibatch_.size();
	LOGFILE << "PreExtendTreeAndFastTrackForNNEvaluation: size of search_stats_->fast_track_extend_and_evaluate_queue_ is " << search_->search_stats_->fast_track_extend_and_evaluate_queue_.size();
      }
      std::vector<lczero::Move> my_moves = search_->search_stats_->fast_track_extend_and_evaluate_queue_.front(); // read the element
      search_->search_stats_->fast_track_extend_and_evaluate_queue_.pop(); // remove it from the queue.
      int amount_of_support_for_PVs_ = search_->search_stats_->amount_of_support_for_PVs_.front();
      // LOGFILE << "PreExtendTreeAndFastTrackForNNEvaluation: size of amount_of_support_for_PVs_ is " << search_->search_stats_->amount_of_support_for_PVs_.size();
      search_->search_stats_->amount_of_support_for_PVs_.pop();
      int starting_depth_of_PVs_ = search_->search_stats_->starting_depth_of_PVs_.front();
      search_->search_stats_->starting_depth_of_PVs_.pop();
      // LOGFILE << "PreExtendTreeAndFastTrackForNNEvaluation: size of starting_depth_of_PVs_ is " << search_->search_stats_->amount_of_support_for_PVs_.size();      
      // int source = search_->search_stats_->source_of_PVs.front();
      // search_->search_stats_->source_of_PVs.pop();
      if (params_.GetAuxEngineVerbosity() >= 9) LOGFILE << "PreExtendTreeAndFastTrackForNNEvaluation() popped the node queue (current size: " << search_->search_stats_->fast_track_extend_and_evaluate_queue_.size() << ").";
      // Finished modifying the queue, release the lock, so that others can add more PVs to it while we extend nodes.
      // long unsigned int queue_size = search_->search_stats_->fast_track_extend_and_evaluate_queue_.size();
      search_->search_stats_->fast_track_extend_and_evaluate_queue_mutex_.unlock(); // unlock
      
      if (params_.GetAuxEngineVerbosity() >= 9) {	
	// show full my_moves
	std::string s;
	if(my_moves.size() > 0){
	  for(int i = 0; i < (int) my_moves.size(); i++){
	    s = s + my_moves[i].as_string() + " ";
	  }
	  LOGFILE << "Length of PV to add: " << my_moves.size() << " my_moves: " << s << ".";
	}
      }
      int source = 0; // dummy while we don't track source for the moment.
      std::vector<Node*> nodes_from_helper_added_by_this_PV = {};
      // LOGFILE << "size: " << nodes_from_helper_added_by_this_PV.size();
      PreExtendTreeAndFastTrackForNNEvaluation_inner(search_->root_node_, my_moves, 0, 0, source, &nodes_from_helper_added_by_this_PV, amount_of_support_for_PVs_, 1.0f);
      number_of_PVs_added++;
      if (nodes_from_helper_added_by_this_PV.size() > 0){
	// add this vector to the queue, since it is not empty
	// queue_of_vector_of_nodes_from_helper_added_by_this_thread.push(nodes_from_helper_added_by_this_PV);
	bar->queue_of_vector_of_nodes_from_helper_added_by_this_thread.push(nodes_from_helper_added_by_this_PV);
	bar->amount_of_support_for_PVs_.push(amount_of_support_for_PVs_);
	bar->starting_depth_of_PVs_.push(starting_depth_of_PVs_);
      }
      if (params_.GetAuxEngineVerbosity() >= 9) {
	std::thread::id this_id = std::this_thread::get_id();
	LOGFILE << "PreExtendTreeAndFastTrackForNNEvaluation: finished one iteration, size of minibatch_ is " << minibatch_.size();
	LOGFILE << "PreExtendTreeAndFastTrackForNNEvaluation: finished one iteration, size of nodes_from_helper_added_by_this_PV is " << nodes_from_helper_added_by_this_PV.size();
	LOGFILE << "Thread: " << this_id << ", PreExtendTreeAndFastTrackForNNEvaluation: finished one iteration, size of queue_of_vector_of_nodes_from_helper_added_by_this_thread is " << queue_of_vector_of_nodes_from_helper_added_by_this_thread.size();
	LOGFILE << "PreExtendTreeAndFastTrackForNNEvaluation: finished one iteration, size of search_stats_->fast_track_extend_and_evaluate_queue_ is " << search_->search_stats_->fast_track_extend_and_evaluate_queue_.size();
      }

      // Check if search is stopped.
      if(search_->stop_.load(std::memory_order_acquire)){
	if (params_.GetAuxEngineVerbosity() >= 5) LOGFILE << "PreExtendTreeAndFastTrackForNNEvaluation() returning early because search is stopped";
	return(bar);
      }

      // While we extended nodes, someone could have added more PV:s, update our belief about the current size of the queue.
      search_->search_stats_->fast_track_extend_and_evaluate_queue_mutex_.lock(); // lock this queue before reading from it again.
      search_->search_stats_->pure_stats_mutex_.lock_shared(); // Always end the while loop with the lock on.
    } // end of while loop
    // If there are nodes left, then fill them with nodes along the highest probability path.    
    number_of_added_nodes_at_start = search_->search_stats_->Number_of_nodes_added_by_AuxEngine;
    search_->search_stats_->pure_stats_mutex_.unlock_shared();
    // Under construction:
    // 1. make root the current node
    // 2. make the best child of the current node the current node
    // 3. if current node has any unextended nodes, extend them, by adding at most the nodes left to add.
    // 4. if there are nodes to add left, then goto 2.
    
  }
  search_->search_stats_->fast_track_extend_and_evaluate_queue_mutex_.unlock(); // unlock
  // LOGFILE << "PreExtendTreeAndFastTrackForNNEvaluation: finished.";
  return(bar);
}
  
// 2. Gather minibatch.
// ~~~~~~~~~~~~~~~~~~~~
namespace {
int Mix(int high, int low, float ratio) {
  return static_cast<int>(std::round(static_cast<float>(low) +
                                     static_cast<float>(high - low) * ratio));
}

int CalculateCollisionsLeft(int64_t nodes, const SearchParams& params) {
  // End checked first
  if (nodes >= params.GetMaxCollisionVisitsScalingEnd()) {
    return params.GetMaxCollisionVisits();
  }
  if (nodes <= params.GetMaxCollisionVisitsScalingStart()) {
    return 1;
  }
  return Mix(params.GetMaxCollisionVisits(), 1,
             std::pow((static_cast<float>(nodes) -
                       params.GetMaxCollisionVisitsScalingStart()) /
                          (params.GetMaxCollisionVisitsScalingEnd() -
                           params.GetMaxCollisionVisitsScalingStart()),
                      params.GetMaxCollisionVisitsScalingPower()));
}
}  // namespace

<<<<<<< HEAD
void SearchWorker::GatherMinibatch2(int number_of_nodes_already_added) {
  if (params_.GetAuxEngineVerbosity() >= 2 && number_of_nodes_already_added > 0) LOGFILE << "GatherMinibatch2() called with " << number_of_nodes_already_added;
=======
void SearchWorker::GatherMinibatch() {
>>>>>>> edbd8a82
  // Total number of nodes to process.
  int minibatch_size = 0;
  int cur_n = 0;
  if (params_.GetAuxEngineVerbosity() >= 10) LOGFILE << "GatherMinibatch2() trying to aquire a shared lock on nodes";  
  {
    SharedMutex::Lock lock(search_->nodes_mutex_);
    cur_n = search_->root_node_->GetN();
  }
  if (params_.GetAuxEngineVerbosity() >= 10) LOGFILE << "GatherMinibatch2() Aquired and released a shared lock on nodes";

  // const double remaining_time = latest_time_manager_hints_.GetEstimatedRemainingTimeMs() / 1000.0;
  // LOGFILE << "Remaining time: " << remaining_time;
  
  // TODO: GetEstimatedRemainingPlayouts has already had smart pruning factor
  // applied, which doesn't clearly make sense to include here...
  int64_t remaining_n =
      latest_time_manager_hints_.GetEstimatedRemainingPlayouts();
  int collisions_left = CalculateCollisionsLeft(
      std::min(static_cast<int64_t>(cur_n), remaining_n), params_);

  // Number of nodes processed out of order.
  number_out_of_order_ = 0;

  int thread_count = search_->thread_count_.load(std::memory_order_acquire);

  int iteration_counter = 0;

  // Gather nodes to process in the current batch.
  // If we had too many nodes out of order, also interrupt the iteration so
  // that search can exit.

  while (minibatch_size < params_.GetMiniBatchSize() - number_of_nodes_already_added &&
         number_out_of_order_ < params_.GetMaxOutOfOrderEvals()) {
    // If there's something to process without touching slow neural net, do it.
    if (minibatch_size > 0 && computation_->GetCacheMisses() == 0) return;

    // If there is backend work to be done, and the backend is idle - exit
    // immediately.
    // Only do this fancy work if there are multiple threads as otherwise we
    // early exit from every batch since there is never another search thread to
    // be keeping the backend busy. Which would mean that threads=1 has a
    // massive nps drop.
    if (thread_count > 1 && minibatch_size > 0 &&
        computation_->GetCacheMisses() > params_.GetIdlingMinimumWork() &&
        thread_count - search_->backend_waiting_counter_.load(
                           std::memory_order_relaxed) >
            params_.GetThreadIdlingThreshold()) {
      return;
    }

    int new_start = static_cast<int>(minibatch_.size());

    if(iteration_counter == 0){      
      // First run is a custom run which may override CPUCT and force visits into a specific line.
      // Every other batch, this max_force_visits is used as is to force visits to the first divergence,
      // and every other batch, another parameter is used to force visits to the second divergence.
      // For the first divergence, we can compare two evals and reduce the number of forced visits if the helper prefers leelas line. Note, however, that the helper can still be wrong so forcing _some_ visits even to a line that the helper happens to find inferior might still be a good thing to do.
      int max_force_visits = int((params_.GetMiniBatchSize() - number_of_nodes_already_added));
      PickNodesToExtend(max_force_visits, true);
    } else {
      // Normal run
      // if (params_.GetAuxEngineVerbosity() >= 4) LOGFILE << "Will call PickNodesToExtend() with collision_limit=" << std::min({collisions_left, params_.GetMiniBatchSize() - number_of_nodes_already_added - minibatch_size,
      // 	    params_.GetMaxOutOfOrderEvals() - number_out_of_order_}) << " current minibatch size = " << (minibatch_size + number_of_nodes_already_added) << " real minibatch (including collions?)_size is " << minibatch_.size();
      PickNodesToExtend(
			  std::min({collisions_left, params_.GetMiniBatchSize() - number_of_nodes_already_added - minibatch_size,
			      params_.GetMaxOutOfOrderEvals() - number_out_of_order_}), false);
    }
    iteration_counter++;

      // Count the non-collisions.
      int non_collisions = 0;
      for (int i = new_start; i < static_cast<int>(minibatch_.size()); i++) {
	auto& picked_node = minibatch_[i];
	if (picked_node.IsCollision()) {
	  continue;
	}
	++non_collisions;
	++minibatch_size;
      }

      // if (params_.GetAuxEngineVerbosity() >= 2 && iteration_counter == 1 && size_before_picking < minibatch_.size()) LOGFILE << "GatherMinibatch2() did add nodes with override cpuct = true and found " << non_collisions << " non_collisions out of " << minibatch_.size() - size_before_picking << " tested nodes";

    bool needs_wait = false;
    int ppt_start = new_start;
    if (params_.GetTaskWorkersPerSearchWorker() > 0 &&
        non_collisions >= params_.GetMinimumWorkSizeForProcessing()) {
      const int num_tasks = std::clamp(
          non_collisions / params_.GetMinimumWorkPerTaskForProcessing(), 2,
          params_.GetTaskWorkersPerSearchWorker() + 1);
      // Round down, left overs can go to main thread so it waits less.
      int per_worker = non_collisions / num_tasks;
      needs_wait = true;
      // LOGFILE << "SearchWorker::GatherMinibatch2() calling ResetTasks() for thread: " << std::hash<std::thread::id>{}(std::this_thread::get_id());
      ResetTasks();
      int found = 0;
      for (int i = new_start; i < static_cast<int>(minibatch_.size()); i++) {
        auto& picked_node = minibatch_[i];
        if (picked_node.IsCollision()) {
          continue;
        }
        ++found;
        if (found == per_worker) {
          picking_tasks_.emplace_back(ppt_start, i + 1);
          task_count_.fetch_add(1, std::memory_order_acq_rel);
          ppt_start = i + 1;
          found = 0;
          if (picking_tasks_.size() == static_cast<size_t>(num_tasks - 1)) {
            break;
          }
        }
      }
    }
    ProcessPickedTask(ppt_start, static_cast<int>(minibatch_.size()),
                      &main_workspace_);
    if (needs_wait) {
      WaitForTasks();
    }
    bool some_ooo = false;
    for (int i = static_cast<int>(minibatch_.size()) - 1; i >= new_start; i--) {
      if (minibatch_[i].ooo_completed) {
        some_ooo = true;
        break;
      }
    }
    if (some_ooo) {
      SharedMutex::Lock lock(search_->nodes_mutex_);
      for (int i = static_cast<int>(minibatch_.size()) - 1; i >= new_start;
           i--) {
        // If there was any OOO, revert 'all' new collisions - it isn't possible
        // to identify exactly which ones are afterwards and only prune those.
        // This may remove too many items, but hopefully most of the time they
        // will just be added back in the same in the next gather.
        if (minibatch_[i].IsCollision()) {
          Node* node = minibatch_[i].node;
          for (node = node->GetParent();
               node != search_->root_node_->GetParent();
               node = node->GetParent()) {
            node->CancelScoreUpdate(minibatch_[i].multivisit);
          }
          minibatch_.erase(minibatch_.begin() + i);
        } else if (minibatch_[i].ooo_completed) {
          DoBackupUpdateSingleNode(minibatch_[i]);
          minibatch_.erase(minibatch_.begin() + i);
          --minibatch_size;
          ++number_out_of_order_;
        }
      }
      if (params_.GetAuxEngineVerbosity() >= 10) LOGFILE << "GatherMinibatch2() Aquired and released a shared lock on nodes 2.";      
    }
    for (size_t i = new_start; i < minibatch_.size(); i++) {
      // If there was no OOO, there can stil be collisions.
      // There are no OOO though.
      // Also terminals when OOO is disabled.
      if (!minibatch_[i].nn_queried) continue;
      if (minibatch_[i].is_cache_hit) {
        // Since minibatch_[i] holds cache lock, this is guaranteed to succeed.
        computation_->AddInputByHash(minibatch_[i].hash,
                                     std::move(minibatch_[i].lock));
      } else {
        computation_->AddInput(minibatch_[i].hash,
                               std::move(minibatch_[i].input_planes),
                               std::move(minibatch_[i].probabilities_to_cache));
      }
    }

    // Check for stop at the end so we have at least one node.
    for (size_t i = new_start; i < minibatch_.size(); i++) {
      auto& picked_node = minibatch_[i];

      if (picked_node.IsCollision()) {
        // Check to see if we can upsize the collision to exit sooner.
        if (picked_node.maxvisit > 0 &&
            collisions_left > picked_node.multivisit) {
          SharedMutex::Lock lock(search_->nodes_mutex_);
          int extra = std::min(picked_node.maxvisit, collisions_left) -
                      picked_node.multivisit;
          picked_node.multivisit += extra;
          Node* node = picked_node.node;
          for (node = node->GetParent();
               node != search_->root_node_->GetParent();
               node = node->GetParent()) {
            node->IncrementNInFlight(extra);
          }
	  if (params_.GetAuxEngineVerbosity() >= 10) LOGFILE << "GatherMinibatch2() Aquired and released a shared lock on nodes 3.";	  
        }
        if ((collisions_left -= picked_node.multivisit) <= 0) return;
        if (search_->stop_.load(std::memory_order_acquire)) return;
      }
    }
  }
}

void SearchWorker::ProcessPickedTask(int start_idx, int end_idx,
                                     TaskWorkspace* workspace) {
  auto& history = workspace->history;
  history = search_->played_history_;
  // LOGFILE << "ProcessPickedTask starting at node " << start_idx;

  for (int i = start_idx; i < end_idx; i++) {
    auto& picked_node = minibatch_[i];
    if (picked_node.IsCollision()) continue;
    auto* node = picked_node.node;

    // If node is already known as terminal (win/loss/draw according to rules
    // of the game), it means that we already visited this node before.
    if (picked_node.IsExtendable()) {
      // LOGFILE << "ProcessPickedTask at node " << i << " " << node->DebugString() << " is extendable";
      
      // Node was never visited, extend it.
      ExtendNode(node, picked_node.depth, picked_node.moves_to_visit, &history);
      if (!node->IsTerminal()) {
        picked_node.nn_queried = true;
        const auto hash = history.HashLast(params_.GetCacheHistoryLength() + 1);
        picked_node.hash = hash;
        picked_node.lock = NNCacheLock(search_->cache_, hash);
        picked_node.is_cache_hit = picked_node.lock;
        if (!picked_node.is_cache_hit) {
          int transform;
          picked_node.input_planes = EncodePositionForNN(
              search_->network_->GetCapabilities().input_format, history, 8,
              params_.GetHistoryFill(), &transform);
          picked_node.probability_transform = transform;

          std::vector<uint16_t>& moves = picked_node.probabilities_to_cache;
          // Legal moves are known, use them.
          moves.reserve(node->GetNumEdges());
          for (const auto& edge : node->Edges()) {
            moves.emplace_back(edge.GetMove().as_nn_index(transform));
          }
        } else {
          picked_node.probability_transform = TransformForPosition(
              search_->network_->GetCapabilities().input_format, history);
        }
      }
    }
    if (params_.GetOutOfOrderEval() && picked_node.CanEvalOutOfOrder()) {
      // Perform out of order eval for the last entry in minibatch_.
      FetchSingleNodeResult(&picked_node, picked_node, 0);
      picked_node.ooo_completed = true;
    }
  }
}

#define MAX_TASKS 100

void SearchWorker::ResetTasks() {
  task_count_.store(0, std::memory_order_release);
  tasks_taken_.store(0, std::memory_order_release);
  completed_tasks_.store(0, std::memory_order_release);
  picking_tasks_.clear();
  // Reserve because resizing breaks pointers held by the task threads.
  picking_tasks_.reserve(MAX_TASKS);
}

int SearchWorker::WaitForTasks() {
  // Spin lock, other tasks should be done soon.
  while (true) {
    int completed = completed_tasks_.load(std::memory_order_acquire);
    int todo = task_count_.load(std::memory_order_acquire);
    if (todo == completed) return completed;
    SpinloopPause();
  }
}

void SearchWorker::PickNodesToExtend(int collision_limit, bool override_cpuct) {
  ResetTasks();
  {
    // While nothing is ready yet - wake the task runners so they are ready to
    // receive quickly.
    Mutex::Lock lock(picking_tasks_mutex_);
    task_added_.notify_all();
  }
  std::vector<Move> empty_movelist;
  // This lock must be held until after the task_completed_ wait succeeds below.
  // Since the tasks perform work which assumes they have the lock, even though
  // actually this thread does.
  SharedMutex::Lock lock(search_->nodes_mutex_);
  bool more_work = PickNodesToExtendTask(search_->root_node_, 0, collision_limit, empty_movelist,
                        &minibatch_, &main_workspace_, 1, 0, override_cpuct);
  if(more_work){
    WaitForTasks();
    for (int i = 0; i < static_cast<int>(picking_tasks_.size()); i++) {
      for (int j = 0; j < static_cast<int>(picking_tasks_[i].results.size());
	   j++) {
	minibatch_.emplace_back(std::move(picking_tasks_[i].results[j]));
      }
    }
  }
}

void SearchWorker::EnsureNodeTwoFoldCorrectForDepth(Node* child_node,
                                                    int depth) {
  // Check whether first repetition was before root. If yes, remove
  // terminal status of node and revert all visits in the tree.
  // Length of repetition was stored in m_. This code will only do
  // something when tree is reused and twofold visits need to be
  // reverted.
  if (child_node->IsTwoFoldTerminal() && depth < child_node->GetM()) {
    // Take a mutex - any SearchWorker specific mutex... since this is
    // not safe to do concurrently between multiple tasks.
    Mutex::Lock lock(picking_tasks_mutex_);
    int depth_counter = 0;
    // Cache node's values as we reset them in the process. We could
    // manually set wl and d, but if we want to reuse this for reverting
    // other terminal nodes this is the way to go.
    const auto wl = child_node->GetWL();
    const auto d = child_node->GetD();
    const auto m = child_node->GetM();
    const auto terminal_visits = child_node->GetN();
    for (Node* node_to_revert = child_node; node_to_revert != nullptr;
         node_to_revert = node_to_revert->GetParent()) {
      // Revert all visits on twofold draw when making it non terminal.
      node_to_revert->RevertTerminalVisits(wl, d, m + (float)depth_counter,
                                           terminal_visits);
      depth_counter++;
      // Even if original tree still exists, we don't want to revert
      // more than until new root.
      if (depth_counter > depth) break;
      // If wl != 0, we would have to switch signs at each depth.
    }
    // Mark the prior twofold draw as non terminal to extend it again.
    child_node->MakeNotTerminal();
    // When reverting the visits, we also need to revert the initial
    // visits, as we reused fewer nodes than anticipated.
    search_->initial_visits_ -= terminal_visits;
    // Max depth doesn't change when reverting the visits, and
    // cum_depth_ only counts the average depth of new nodes, not reused
    // ones.
  }
}

<<<<<<< HEAD
bool SearchWorker::PickNodesToExtendTask(Node* node, int base_depth,
                                         int collision_limit,
                                         const std::vector<Move>& moves_to_base,
                                         std::vector<NodeToProcess>* receiver,
                                         TaskWorkspace* workspace,
					 float probability_of_best_path,
					 int distance_from_best_path,
					 bool override_cpuct) {

=======
void SearchWorker::PickNodesToExtendTask(
    Node* node, int base_depth, int collision_limit,
    const std::vector<Move>& moves_to_base,
    std::vector<NodeToProcess>* receiver,
    TaskWorkspace* workspace) NO_THREAD_SAFETY_ANALYSIS {
>>>>>>> edbd8a82
  // TODO: Bring back pre-cached nodes created outside locks in a way that works
  // with tasks.
  // TODO: pre-reserve visits_to_perform for expected depth and likely maximum
  // width. Maybe even do so outside of lock scope.

  if(override_cpuct){

    // 1. under what condition will we actually override cpuct?
    // A: the helpers PV should have a positive number of nodes of support
    // B: the helpers should claim that the helpers PV is better than leelas PV

    // 2. under what conditions do we also reserve visits for the "refutation" of Leelas PV? Whenever the above conditions hold and:
    // A: There is a refutation, a) there is a disagreement between Leelas PV and helper PV; b) the helper and leela disagrees about the continuation after the point where they diverge in a).
    // operationalisation
    // A: the refutation is not identical to the helpers preferred PV (they are identical when the helper and Leela disagrees on the first ply) and
    // B: there are collisions left enough for both the PV and the refutation.
    // There is a refutation: vector_of_moves_from_root_to_Helpers_preferred_child_node_in_Leelas_PV_.size() > 0 (is this reset to empty when leela and helper start to agree?
    
    // float ratio_to_refutation = params_.GetAuxEngineForceVisitsRatioSecondDivergence(); // Tune this?
    int collision_limit_two; // second divergence
    int collision_limit_one; // first divergence

    // if(params_.GetAuxEngineVerbosity() >= 2) LOGFILE << "SearchWorker::PickNodesToExtendTask() About to aquire a lock on best_move_candidates.";
    search_->search_stats_->best_move_candidates_mutex.lock(); // for reading search_stats_->winning_ and the other
    // if(params_.GetAuxEngineVerbosity() >= 2) LOGFILE << "SearchWorker::PickNodesToExtendTask() Lock on best_move_candidates aquired.";

    // // Just focus on the minimax PV
    // // If there is a minimax divergence, prioritise exploring that
    // if(search_->search_stats_->vector_of_moves_from_root_to_first_minimax_divergence.size() > 0){
    //   vector_of_moves_from_root_to_boosted_node = search_->search_stats_->vector_of_moves_from_root_to_first_minimax_divergence;
    //   boosted_node = search_->search_stats_->Leelas_minimax_PV_first_divergence_node;
    //   LOGFILE << "Since the helper thinks leelas PV is better than its own, boost something else: now boosting the first diverging node in the minimax PV with " << collision_limit_one << " visits to that node which currently has " << boosted_node->GetN() << " visits.";
      
    // }
    
    int centipawn_diff = std::abs(search_->search_stats_->helper_eval_of_leelas_preferred_child - search_->search_stats_->helper_eval_of_helpers_preferred_child);
    search_->search_stats_->vector_of_moves_from_root_to_Helpers_preferred_child_node_mutex_.lock(); // for reading Helpers_preferred_child_node_ and vector_of_moves_from_root_to_Helpers_preferred_child_node_ and the other two.
    if(search_->search_stats_->number_of_nodes_in_support_for_helper_eval_of_leelas_preferred_child > 0 &&
       search_->search_stats_->Helpers_preferred_child_node_in_Leelas_PV_ != nullptr &&
       search_->search_stats_->Helpers_preferred_child_node_ != nullptr &&
       search_->search_stats_->vector_of_moves_from_root_to_Helpers_preferred_child_node_.size() > 0 &&
       search_->search_stats_->vector_of_moves_from_root_to_Helpers_preferred_child_node_in_Leelas_PV_.size() > 0 
       ){

      LOGFILE << "Centipawn diff: " << centipawn_diff << " leelas_preferred_child: " << search_->search_stats_->helper_eval_of_leelas_preferred_child << " helpers_preferred_child: " << search_->search_stats_->helper_eval_of_helpers_preferred_child;

      // For the first divergence: there are three scenarios: (A) helper's line is better, (B) they are about equally good, (C) helper's line is worse.
      // A: force visits to helpers preferred node
      // B: force visits to helpers preferred node, but fewer forced visits
      // C: force visits to the parent of the divergence.

      bool donate_visits = false; // if the helper thinks leelas line is better, donate the visits to the parent which will boost visits to the point in the tree where they agree.
      // alternate forcing visits to the first and the second divergence.
      if(true){
      // if(!search_->search_stats_->first_divergence_already_covered){
	// B is easiest, since it does not care for side to move.
	if(centipawn_diff < 10){
	  // helper is about equal, case B
	  if(params_.GetAuxEngineVerbosity() >= 2) LOGFILE << "SearchWorker::PickNodesToExtendTask() Case B helper eval of helper preferred line is about equal (" << search_->search_stats_->helper_eval_of_helpers_preferred_child << ") to helper eval of Leelas PV (" << search_->search_stats_->helper_eval_of_leelas_preferred_child << "). Only forcing visits based on AuxEngineForceVisitsRatioInferiorLine.";
	  collision_limit_one = std::min(collision_limit, static_cast<int>(std::floor(collision_limit * params_.GetAuxEngineForceVisitsRatioInferiorLine())));
	} else {
	  if((search_->search_stats_->vector_of_moves_from_root_to_Helpers_preferred_child_node_.size() % 2) != 0){ // an odd size implies an even distance!
	    if(search_->search_stats_->helper_eval_of_leelas_preferred_child < search_->search_stats_->helper_eval_of_helpers_preferred_child){
	    // helper is 'clearly' better 
	      if(params_.GetAuxEngineVerbosity() >= 2) LOGFILE << "SearchWorker::PickNodesToExtendTask() Case A1 found divergence at an even distance from root, so maximising helper eval, and helper eval of helper preferred line is higher (" << search_->search_stats_->helper_eval_of_helpers_preferred_child << ") than helper eval of Leelas PV (" << search_->search_stats_->helper_eval_of_leelas_preferred_child << "). This means the helper has found a better move for the side to move (Leela).";
	    collision_limit_one = std::min(collision_limit, static_cast<int>(std::floor(collision_limit * params_.GetAuxEngineForceVisitsRatio()))); 
	    } else {
	      // Helper is 'clearly' worse, case C
	      if(params_.GetAuxEngineVerbosity() >= 2) LOGFILE << "SearchWorker::PickNodesToExtendTask() Case C1 found divergence at an even distance from root, so maximising helper eval, and helper eval of helper preferred line is lower (" << search_->search_stats_->helper_eval_of_helpers_preferred_child << ") than helper eval of Leelas PV (" << search_->search_stats_->helper_eval_of_leelas_preferred_child << "), so Leela has found a better move for the side to move (Leela). Forcing visits to the parent of the divergence instead.";
	      donate_visits = true;
	      collision_limit_one = std::min(collision_limit, static_cast<int>(std::floor(collision_limit * params_.GetAuxEngineForceVisitsRatio())));
	    }
	  } else {
	    if(search_->search_stats_->helper_eval_of_leelas_preferred_child > search_->search_stats_->helper_eval_of_helpers_preferred_child){
	      if(params_.GetAuxEngineVerbosity() >= 2) LOGFILE << "SearchWorker::PickNodesToExtendTask() Case A2 found divergence at an odd distance from root, so minimising helper eval, and helper eval of helper preferred line is lower (" << search_->search_stats_->helper_eval_of_helpers_preferred_child << ") than helper eval of Leelas PV (" << search_->search_stats_->helper_eval_of_leelas_preferred_child << "). This means the helper has found a better move the for the opponent.";
	    collision_limit_one = std::min(collision_limit, static_cast<int>(std::floor(collision_limit * params_.GetAuxEngineForceVisitsRatio())));
	    } else {
	      // Case C, helper even worse than Leela +0.10 when minimising
	      if(params_.GetAuxEngineVerbosity() >= 2) LOGFILE << "SearchWorker::PickNodesToExtendTask() Case C2 found divergence at an odd distance from root, so minimising helper eval, and helper eval of helper preferred line is higher (" << search_->search_stats_->helper_eval_of_helpers_preferred_child << ") than helper eval of Leelas PV (" << search_->search_stats_->helper_eval_of_leelas_preferred_child << "), so Leelas has found a better move for the opponent. Forcing visits to the parent of the divergence instead.";
	      donate_visits = true;
	      collision_limit_one = std::min(collision_limit, static_cast<int>(std::floor(collision_limit * params_.GetAuxEngineForceVisitsRatio())));
	    }
	  }
	}

	search_->search_stats_->vector_of_moves_from_root_to_Helpers_preferred_child_node_mutex_.unlock();
	// fetch the helper_PV_from_instance_two_explore_moves and helper_PV_from_instance_two_explore_node before changing locks
	std::vector<Move> helper_PV_from_instance_two_explore_moves = search_->search_stats_->helper_PV_from_instance_two_explore_moves;
	Node* helper_PV_from_instance_two_explore_node = search_->search_stats_->helper_PV_from_instance_two_explore_node;
	std::vector<Move> helper_PV_from_instance_one_explore_moves = search_->search_stats_->helper_PV_from_instance_one_explore_moves;
	Node* helper_PV_from_instance_one_explore_node = search_->search_stats_->helper_PV_from_instance_one_explore_node;
	search_->search_stats_->best_move_candidates_mutex.unlock();
	search_->search_stats_->vector_of_moves_from_root_to_Helpers_preferred_child_node_mutex_.lock();

	Node* boosted_node;
	{
	  std::vector<Move> vector_of_moves_from_root_to_boosted_node = search_->search_stats_->vector_of_moves_from_root_to_Helpers_preferred_child_node_;
	  if(donate_visits){
	    // At the first divergence, the helper prefers Leelas choice, how to use that information?
	    // There are at least three things we can do here:
	    // 1. Boost exploration deeper in the helpers PV (the helper that started from Leelas preferred PV). The helper might have found other good moves in this line than the ones Leela prefers.
	    // 2. Boost exploration just above the first divergence
	    // 3. If there is a minimax divergence, boost the first node in the PV where minimax diverge from CPUCT.
	    // We could also do a little of everything or randomly select what to do each time.
	    // For now, try (1)

	    // This is (1)
	    if(helper_PV_from_instance_one_explore_moves.size() > 0 && helper_PV_from_instance_one_explore_node->GetNInFlight() == 0){
	      boosted_node = helper_PV_from_instance_one_explore_node;
	      vector_of_moves_from_root_to_boosted_node = helper_PV_from_instance_one_explore_moves;
	      LOGFILE << "Since the helper thinks leelas PV is better than its own at the first divergence, boost the interesting node in the helpers PV that started at Leelas preferred move at the first divergence at depth " << helper_PV_from_instance_one_explore_moves.size() - 1 << " with " << collision_limit_one << " visits to that node which currently has " << boosted_node->GetN() << " visits, and " << boosted_node->GetNInFlight() << " visits in flight (must be zero).";
	      
	    } else {
	      // This is (3)
	      if(search_->search_stats_->vector_of_moves_from_root_to_first_minimax_divergence.size() > 0){
		vector_of_moves_from_root_to_boosted_node = search_->search_stats_->vector_of_moves_from_root_to_first_minimax_divergence;
		boosted_node = search_->search_stats_->Leelas_minimax_PV_first_divergence_node;
		collision_limit_one = std::floor(collision_limit/4); // half seems to be abit blind (the root problem could be elsewhere though, but try 1/4 for now).
		LOGFILE << "Since the helper thinks leelas PV is better than its own, boost something else: now boosting the first diverging node in the minimax PV at depth " << vector_of_moves_from_root_to_boosted_node.size() - 1 << " with " << collision_limit_one << " visits to that node which currently has " << boosted_node->GetN() << " visits.";
	      } else {
		// This is (2)
		vector_of_moves_from_root_to_boosted_node.pop_back();
		if(params_.GetAuxEngineVerbosity() >= 2) LOGFILE << "SearchWorker::PickNodesToExtendTask() Helper likes Leelas PV more than its own, boosting visits to it's parent, and let Leela do her thing.";
		boosted_node = search_->search_stats_->Helpers_preferred_child_node_->GetParent();
		LOGFILE << "Since the helper thinks leelas PV is better than its own, boost the parent of the divergence by forcing " << collision_limit_one << " visits to that node which currently has " << boosted_node->GetN() << " visits.";
	      }
	    }
	  } else {
	    if(helper_PV_from_instance_two_explore_moves.size() > 0 && helper_PV_from_instance_two_explore_node->GetNInFlight() == 0){
	      boosted_node = helper_PV_from_instance_two_explore_node;
	      vector_of_moves_from_root_to_boosted_node = helper_PV_from_instance_two_explore_moves;
	    } else {
	      boosted_node = search_->search_stats_->Helpers_preferred_child_node_;
	    }
	    std::string debug_string;
	    bool flip = search_->played_history_.IsBlackToMove(); // only needed for printing moves nicely.      
	    for(int i = 0; i < (int) vector_of_moves_from_root_to_boosted_node.size(); i++){
	      debug_string = debug_string + Move(vector_of_moves_from_root_to_boosted_node[i].as_string(), flip).as_string() + " ";
	      flip = ! flip;
	    }
	    if(helper_PV_from_instance_two_explore_moves.size() > 0 && boosted_node->GetNInFlight() == 0){
	      LOGFILE << "The first interesting node to explore more in the helper's PV (second instance) is at depth: " << vector_of_moves_from_root_to_boosted_node.size() -1 << ". Forcing " << collision_limit_one << " visits to the interesting node in the helper's PV: " << debug_string << " that node has " << boosted_node->GetN() << " visits, and " << boosted_node->GetNInFlight() << " visits in flight (max is 0).";
	    } else {
	      LOGFILE << "The first divergence is at depth: " << vector_of_moves_from_root_to_boosted_node.size() << ". Forcing " << collision_limit_one << " visits to the helpers recommended move at the first divergence from Leelas PV: " << debug_string << " that node has " << boosted_node->GetN() << " visits.";
	    }
	  }
	  
	  Mutex::Lock lock(picking_tasks_mutex_);
	  picking_tasks_.emplace_back(
				      // search_->search_stats_->Helpers_preferred_child_node_,
				      // search_->search_stats_->vector_of_moves_from_root_to_boosted_nodevector_of_moves_from_root_to_Helpers_preferred_child_node_.size(),
				      // search_->search_stats_->vector_of_moves_from_root_to_Helpers_preferred_child_node_,
				      boosted_node,
				      vector_of_moves_from_root_to_boosted_node.size(),
				      vector_of_moves_from_root_to_boosted_node,
				      collision_limit_one, probability_of_best_path, distance_from_best_path);
	  task_count_.fetch_add(1, std::memory_order_acq_rel);
	  task_added_.notify_all();
	}
	WaitForTasks();

	// Add a VisitInFlight for every non_collision
	// search_->nodes_mutex_.unlock_shared();
	// search_->nodes_mutex_.lock();
	// for(Node * n = search_->search_stats_->Helpers_preferred_child_node_; n != search_->root_node_; n = n->GetParent()){
	for(Node * n = boosted_node; n != search_->root_node_; n = n->GetParent()){
	  n->IncrementNInFlight(collision_limit_one);
	}
	// // The loop above stops just before root, so fix root too. // TODO fix this ugly off-by-one hack. (perhaps test for n != nullptr)
	search_->root_node_->IncrementNInFlight(collision_limit_one);
	// search_->nodes_mutex_.unlock();
	// search_->nodes_mutex_.lock_shared();	    
	
	search_->search_stats_->first_divergence_already_covered = true;
	search_->search_stats_->vector_of_moves_from_root_to_Helpers_preferred_child_node_mutex_.unlock();
	if(params_.GetAuxEngineVerbosity() >= 2) LOGFILE << "SearchWorker::PickNodesToExtendTask() Ready with the first divergence. vector_of_moves_from_root_to_Helpers_preferred_child_node_mutex_ released.";
	return true;
      } else {
	// Act on the second divergence instead.
	search_->search_stats_->vector_of_moves_from_root_to_Helpers_preferred_child_node_mutex_.unlock();
	search_->search_stats_->best_move_candidates_mutex.unlock();
	search_->search_stats_->vector_of_moves_from_root_to_Helpers_preferred_child_node_mutex_.lock();
	
	std::string debug_string;
	bool flip = search_->played_history_.IsBlackToMove(); // only needed for printing moves nicely.      
	for(int i = 0; i < (int) search_->search_stats_->vector_of_moves_from_root_to_Helpers_preferred_child_node_in_Leelas_PV_.size(); i++){
	  debug_string = debug_string + Move(search_->search_stats_->vector_of_moves_from_root_to_Helpers_preferred_child_node_in_Leelas_PV_[i].as_string(), flip).as_string() + " ";
	  flip = ! flip;
	}

	collision_limit_two = std::min(collision_limit, static_cast<int>(std::floor(collision_limit * params_.GetAuxEngineForceVisitsRatioSecondDivergence())));
	LOGFILE << "The second divergence is at depth: " << search_->search_stats_->vector_of_moves_from_root_to_Helpers_preferred_child_node_in_Leelas_PV_.size() << ". Forcing " << collision_limit_two << " visits to the helpers recommended move at the second divergence from Leelas PV: " << debug_string << " that node has " << search_->search_stats_->Helpers_preferred_child_node_in_Leelas_PV_->GetN() << " visits.";

	{
	  Mutex::Lock lock(picking_tasks_mutex_);
	  picking_tasks_.emplace_back(
				      search_->search_stats_->Helpers_preferred_child_node_in_Leelas_PV_,
				      search_->search_stats_->vector_of_moves_from_root_to_Helpers_preferred_child_node_in_Leelas_PV_.size(),
				      search_->search_stats_->vector_of_moves_from_root_to_Helpers_preferred_child_node_in_Leelas_PV_,
				      collision_limit_two, probability_of_best_path, distance_from_best_path);
	  task_count_.fetch_add(1, std::memory_order_acq_rel);
	  task_added_.notify_all();
	}
	WaitForTasks();

	// Add VisitsInFlight
	// search_->nodes_mutex_.unlock_shared();
	// search_->nodes_mutex_.lock();
	for(Node * n = search_->search_stats_->Helpers_preferred_child_node_in_Leelas_PV_; n != search_->root_node_; n = n->GetParent()){
	  n->IncrementNInFlight(collision_limit_two);
	}
	// // The loop above stops just before root, so fix root too. // TODO fix this ugly off-by-one hack. (perhaps test for n != nullptr)
	search_->root_node_->IncrementNInFlight(collision_limit_two);
	// search_->nodes_mutex_.unlock();
	// search_->nodes_mutex_.lock_shared();	    
	search_->search_stats_->first_divergence_already_covered = false;
	search_->search_stats_->vector_of_moves_from_root_to_Helpers_preferred_child_node_mutex_.unlock();
	if(params_.GetAuxEngineVerbosity() >= 2) LOGFILE << "SearchWorker::PickNodesToExtendTask() Ready with second convergence. vector_of_moves_from_root_to_Helpers_preferred_child_node_mutex_ released.";
	return true;
      }
    } // End of "no reason to enforce visits".
    search_->search_stats_->vector_of_moves_from_root_to_Helpers_preferred_child_node_mutex_.unlock();
    search_->search_stats_->best_move_candidates_mutex.unlock();
  } // end of override CPUCT
  
  auto& vtp_buffer = workspace->vtp_buffer;
  auto& visits_to_perform = workspace->visits_to_perform;
  visits_to_perform.clear();
  auto& vtp_last_filled = workspace->vtp_last_filled;
  vtp_last_filled.clear();
  auto& current_path = workspace->current_path;
  current_path.clear();
  auto& moves_to_path = workspace->moves_to_path;
  moves_to_path = moves_to_base;
  // Sometimes receiver is reused, othertimes not, so only jump start if small.
  if (receiver->capacity() < 30) {
    receiver->reserve(receiver->size() + 30);
  }

  // These 2 are 'filled pre-emptively'.
  std::array<float, 256> current_pol;
  std::array<float, 256> current_util;

  // These 3 are 'filled on demand'.
  std::array<float, 256> current_score;
  std::array<int, 256> current_nstarted;
  auto& cur_iters = workspace->cur_iters;

  Node::Iterator best_edge;
  Node::Iterator second_best_edge;
  // Fetch the current best root node visits for possible smart pruning.
  const int64_t best_node_n = search_->current_best_edge_.GetN();

  int passed_off = 0;
  int completed_visits = 0;

  bool is_root_node = node == search_->root_node_;
  const float even_draw_score = search_->GetDrawScore(false);
  const float odd_draw_score = search_->GetDrawScore(true);
  const auto& root_move_filter = search_->root_move_filter_;
  auto m_evaluator = moves_left_support_ ? MEvaluator(params_) : MEvaluator();

  int max_limit = std::numeric_limits<int>::max();

  current_path.push_back(-1);
  while (current_path.size() > 0) {
    // First prepare visits_to_perform.
    if (current_path.back() == -1) {
      // Need to do n visits, where n is either collision_limit, or comes from
      // visits_to_perform for the current path.
      int cur_limit = collision_limit;
      if (current_path.size() > 1) {
        cur_limit =
            (*visits_to_perform.back())[current_path[current_path.size() - 2]];
      }
      // First check if node is terminal or not-expanded.  If either than create
      // a collision of appropriate size and pop current_path.
      if (node->GetN() == 0 || node->IsTerminal()) {
        if (is_root_node) {
          // Root node is special - since its not reached from anywhere else, so
          // it needs its own logic. Still need to create the collision to
          // ensure the outer gather loop gives up.
          if (node->TryStartScoreUpdate()) {
            cur_limit -= 1;
            minibatch_.push_back(NodeToProcess::Visit(
                node, static_cast<uint16_t>(current_path.size() + base_depth)));
            completed_visits++;
          }
        }
        // Visits are created elsewhere, just need the collisions here.
        if (cur_limit > 0) {
          int max_count = 0;
          if (cur_limit == collision_limit && base_depth == 0 &&
              max_limit > cur_limit) {
            max_count = max_limit;
          }
          receiver->push_back(NodeToProcess::Collision(
              node, static_cast<uint16_t>(current_path.size() + base_depth),
              cur_limit, max_count));
          completed_visits += cur_limit;
        }
        node = node->GetParent();
        current_path.pop_back();
        continue;
      }
      if (is_root_node) {
        // Root node is again special - needs its n in flight updated separately
        // as its not handled on the path to it, since there isn't one.
        node->IncrementNInFlight(cur_limit);
      }

      // Create visits_to_perform new back entry for this level.
      if (vtp_buffer.size() > 0) {
        visits_to_perform.push_back(std::move(vtp_buffer.back()));
        vtp_buffer.pop_back();
      } else {
        visits_to_perform.push_back(std::make_unique<std::array<int, 256>>());
      }
      vtp_last_filled.push_back(-1);

      // Cache all constant UCT parameters.
      int max_needed = node->GetNumEdges();
      node->CopyPolicy(max_needed, current_pol.data());
      for (int i = 0; i < max_needed; i++) {
        current_util[i] = std::numeric_limits<float>::lowest();
      }
      // Root depth is 1 here, while for GetDrawScore() it's 0-based, that's why
      // the weirdness.
      const float draw_score = ((current_path.size() + base_depth) % 2 == 0)
                                   ? odd_draw_score
                                   : even_draw_score;
      m_evaluator.SetParent(node);
      float visited_pol = 0.0f;
      float best_q = -1.0f;
      int number_of_visited_nodes = 0;
      for (Node* child : node->VisitedNodes()) {
	number_of_visited_nodes++;
        int index = child->Index();
        visited_pol += current_pol[index];
        float q = child->GetQ(draw_score);
	if(q > best_q){
	  best_q = q;
	}
        current_util[index] = q + m_evaluator.GetM(child, q);
      }
      // if(number_of_visited_nodes > 1){
      // 	LOGFILE << "Node " << node->DebugString() << " has at least two visited nodes: calculate probabiliy of best path";
      // }
      
      const float fpu =
          GetFpu(params_, node, is_root_node, draw_score, visited_pol);
      for (int i = 0; i < max_needed; i++) {
        if (current_util[i] == std::numeric_limits<float>::lowest()) {
          current_util[i] = fpu + m_evaluator.GetDefaultM();
        }
      }

      const float cpuct = ComputeCpuct(params_, node->GetN(), is_root_node);
      const float puct_mult =
          cpuct * std::sqrt(std::max(node->GetChildrenVisits(), 1u));
      int cache_filled_idx = -1;
      while (cur_limit > 0) {
        // Perform UCT for current node.
        float best = std::numeric_limits<float>::lowest();
        int best_idx = -1;
        float best_without_u = std::numeric_limits<float>::lowest();
        float second_best = std::numeric_limits<float>::lowest();
        best_edge.Reset();
        for (int idx = 0; idx < max_needed; ++idx) {
          if (idx > cache_filled_idx) {
            if (idx == 0) {
              cur_iters[idx] = node->Edges();
            } else {
              cur_iters[idx] = cur_iters[idx - 1];
              ++cur_iters[idx];
            }
            current_nstarted[idx] = cur_iters[idx].GetNStarted();
          }
          int nstarted = current_nstarted[idx];
          const float util = current_util[idx];
          if (idx > cache_filled_idx) {
            current_score[idx] =
                current_pol[idx] * puct_mult / (1 + nstarted) + util;
            cache_filled_idx++;
          }
          if (is_root_node) {
	    // If params_.GetQBasedMoveSelection() is false and 
            // there's no chance to catch up to the current best node with
            // remaining playouts, don't consider it.
            // best_move_node_ could have changed since best_node_n was
            // retrieved. To ensure we have at least one node to expand, always
            // include current best node.
            if (!params_.GetQBasedMoveSelection() && cur_iters[idx] != search_->current_best_edge_ &&
                latest_time_manager_hints_.GetEstimatedRemainingPlayouts() <
                    best_node_n - cur_iters[idx].GetN()) {
              continue;
            }
            // If root move filter exists, make sure move is in the list.
            if (!root_move_filter.empty() &&
                std::find(root_move_filter.begin(), root_move_filter.end(),
                          cur_iters[idx].GetMove()) == root_move_filter.end()) {
              continue;
            }
          }

          float score = current_score[idx];
          if (score > best) {
            second_best = best;
            second_best_edge = best_edge;
            best = score;
            best_idx = idx;
            best_without_u = util;
            best_edge = cur_iters[idx];
          } else if (score > second_best) {
            second_best = score;
            second_best_edge = cur_iters[idx];
          }
        }

	// Hack the scores if the child with highest expected Q does not have most visits, ie boost exploration of that child.
	// TODO let this work in-tree with a vector of edge indices.

	if(is_root_node && params_.GetQBasedMoveSelection() &&
	   this_edge_has_higher_expected_q_than_the_most_visited_child > -1){
	  if(this_edge_has_higher_expected_q_than_the_most_visited_child != best_idx){
	    best_idx = this_edge_has_higher_expected_q_than_the_most_visited_child;
	    best_edge = cur_iters[best_idx];
	  }
	}

        int new_visits = 0;
	// easiest is to give the promising node all visits
        if (second_best_edge && (this_edge_has_higher_expected_q_than_the_most_visited_child == -1)) {
          int estimated_visits_to_change_best = std::numeric_limits<int>::max();
          if (best_without_u < second_best) {
            const auto n1 = current_nstarted[best_idx] + 1;
            estimated_visits_to_change_best = static_cast<int>(
                std::max(1.0f, std::min(current_pol[best_idx] * puct_mult /
                                                (second_best - best_without_u) -
                                            n1 + 1,
                                        1e9f)));
          }
          second_best_edge.Reset();
          max_limit = std::min(max_limit, estimated_visits_to_change_best);
          new_visits = std::min(cur_limit, estimated_visits_to_change_best);
        } else {
          // No second best - only one edge, so everything goes in here.
          new_visits = cur_limit;
        }
        if (best_idx >= vtp_last_filled.back()) {
          auto* vtp_array = visits_to_perform.back().get()->data();
          std::fill(vtp_array + (vtp_last_filled.back() + 1),
                    vtp_array + best_idx + 1, 0);
        }
        (*visits_to_perform.back())[best_idx] += new_visits;
        cur_limit -= new_visits;
        Node* child_node = best_edge.GetOrSpawnNode(/* parent */ node);

        // Probably best place to check for two-fold draws consistently.
        // Depth starts with 1 at root, so real depth is depth - 1.
        EnsureNodeTwoFoldCorrectForDepth(
            child_node, current_path.size() + base_depth + 1 - 1);

        bool decremented = false;
        if (child_node->TryStartScoreUpdate()) {
          current_nstarted[best_idx]++;
          new_visits -= 1;
          decremented = true;
          if (child_node->GetN() > 0 && !child_node->IsTerminal()) {
            child_node->IncrementNInFlight(new_visits);
            current_nstarted[best_idx] += new_visits;
          }
          current_score[best_idx] = current_pol[best_idx] * puct_mult /
                                        (1 + current_nstarted[best_idx]) +
                                    current_util[best_idx];
        }
        if ((decremented &&
             (child_node->GetN() == 0 || child_node->IsTerminal()))) {
          // Reduce 1 for the visits_to_perform to ensure the collision created
          // doesn't include this visit.
          (*visits_to_perform.back())[best_idx] -= 1;
          receiver->push_back(NodeToProcess::Visit(
              child_node,
              static_cast<uint16_t>(current_path.size() + 1 + base_depth)));
          completed_visits++;
	  
	  // LOGFILE << "At a leaf: Parent " << node->DebugString() << " Child " << node->DebugString() << " setting probability of best path to: " << probability_of_best_path;
	  receiver->back().best_path_probability = probability_of_best_path;
          receiver->back().moves_to_visit.reserve(moves_to_path.size() + 1);
          receiver->back().moves_to_visit = moves_to_path;
          receiver->back().moves_to_visit.push_back(best_edge.GetMove());
        }
        if (best_idx > vtp_last_filled.back() &&
            (*visits_to_perform.back())[best_idx] > 0) {
          vtp_last_filled.back() = best_idx;
        }
      }
      is_root_node = false;
      // Actively do any splits now rather than waiting for potentially long
      // tree walk to get there.
      for (int i = 0; i <= vtp_last_filled.back(); i++) {
        int child_limit = (*visits_to_perform.back())[i];
        if (params_.GetTaskWorkersPerSearchWorker() > 0 &&
            child_limit > params_.GetMinimumWorkSizeForPicking() &&
            child_limit <
                ((collision_limit - passed_off - completed_visits) * 2 / 3) &&
            child_limit + passed_off + completed_visits <
                collision_limit -
                    params_.GetMinimumRemainingWorkSizeForPicking()) {
          Node* child_node = cur_iters[i].GetOrSpawnNode(/* parent */ node);
          // Don't split if not expanded or terminal.
          if (child_node->GetN() == 0 || child_node->IsTerminal()) continue;

          bool passed = false;
          {
            // Multiple writers, so need mutex here.
            Mutex::Lock lock(picking_tasks_mutex_);
            // Ensure not to exceed size of reservation.
            if (picking_tasks_.size() < MAX_TASKS) {
	      float new_probability_of_best_path = (1-(best_q - child_node->GetQ(draw_score))) * probability_of_best_path;
	      // LOGFILE << "Calculating probability of best path... q=" << child_node->GetQ(draw_score)
	      // 	      << " best_q: " << best_q << " diff: " << best_q - child_node->GetQ(draw_score)
	      // 	      << " 1-diff: " << 1-(best_q - child_node->GetQ(draw_score))
	      // 	      << " old probability: " << probability_of_best_path
	      // 	      << " 1-diff times the old probability: " << new_probability_of_best_path;
              moves_to_path.push_back(cur_iters[i].GetMove());
	      if(new_probability_of_best_path != probability_of_best_path){
		distance_from_best_path++;
	      }
              picking_tasks_.emplace_back(
                  child_node, current_path.size() - 1 + base_depth + 1,
                  moves_to_path, child_limit, new_probability_of_best_path, distance_from_best_path);
              moves_to_path.pop_back();
              task_count_.fetch_add(1, std::memory_order_acq_rel);
              task_added_.notify_all();
              passed = true;
              passed_off += child_limit;
            }
          }
          if (passed) {
            (*visits_to_perform.back())[i] = 0;
          }
        }
      }
      // Fall through to select the first child.
    }
    int min_idx = current_path.back();
    bool found_child = false;
    if (vtp_last_filled.back() > min_idx) {
      int idx = -1;
      for (auto& child : node->Edges()) {
        idx++;
        if (idx > min_idx && (*visits_to_perform.back())[idx] > 0) {
          if (moves_to_path.size() != current_path.size() + base_depth) {
            moves_to_path.push_back(child.GetMove());
          } else {
            moves_to_path.back() = child.GetMove();
          }
          current_path.back() = idx;
          current_path.push_back(-1);
          node = child.GetOrSpawnNode(/* parent */ node);
          found_child = true;
          break;
        }
        if (idx >= vtp_last_filled.back()) break;
      }
    }
    if (!found_child) {
      node = node->GetParent();
      if (!moves_to_path.empty()) moves_to_path.pop_back();
      current_path.pop_back();
      vtp_buffer.push_back(std::move(visits_to_perform.back()));
      visits_to_perform.pop_back();
      vtp_last_filled.pop_back();
    }
  }
  return true;
}

void SearchWorker::ExtendNode(Node* node, int depth,
                              const std::vector<Move>& moves_to_node,
                              PositionHistory* history) {

  // Initialize position sequence with pre-move position.
  history->Trim(search_->played_history_.GetLength());
  for (size_t i = 0; i < moves_to_node.size(); i++) {
    history->Append(moves_to_node[i]);
  }

  // We don't need the mutex because other threads will see that N=0 and
  // N-in-flight=1 and will not touch this node.
  const auto& board = history->Last().GetBoard();
  auto legal_moves = board.GenerateLegalMoves();

  // Check whether it's a draw/lose by position. Importantly, we must check
  // these before doing the by-rule checks below.
  if (legal_moves.empty()) {
    // Could be a checkmate or a stalemate
    if (board.IsUnderCheck()) {
      node->MakeTerminal(GameResult::WHITE_WON);
    } else {
      node->MakeTerminal(GameResult::DRAW);
    }
    return;
  }

  // We can shortcircuit these draws-by-rule only if they aren't root;
  // if they are root, then thinking about them is the point.
  if (node != search_->root_node_) {
    if (!board.HasMatingMaterial()) {
      node->MakeTerminal(GameResult::DRAW);
      return;
    }

    if (history->Last().GetRule50Ply() >= 100) {
      node->MakeTerminal(GameResult::DRAW);
      return;
    }

    const auto repetitions = history->Last().GetRepetitions();
    // Mark two-fold repetitions as draws according to settings.
    // Depth starts with 1 at root, so number of plies in PV is depth - 1.
    if (repetitions >= 2) {
      node->MakeTerminal(GameResult::DRAW);
      return;
    } else if (repetitions == 1 && depth - 1 >= 4 &&
               params_.GetTwoFoldDraws() &&
               depth - 1 >= history->Last().GetPliesSincePrevRepetition()) {
      const auto cycle_length = history->Last().GetPliesSincePrevRepetition();
      // use plies since first repetition as moves left; exact if forced draw.
      node->MakeTerminal(GameResult::DRAW, (float)cycle_length,
                         Node::Terminal::TwoFold);
      return;
    }

    // Neither by-position or by-rule termination, but maybe it's a TB position.
    if (search_->syzygy_tb_ && !search_->root_is_in_dtz_ &&
        board.castlings().no_legal_castle() &&
        history->Last().GetRule50Ply() == 0 &&
        (board.ours() | board.theirs()).count() <=
            search_->syzygy_tb_->max_cardinality()) {
      ProbeState state;
      const WDLScore wdl =
          search_->syzygy_tb_->probe_wdl(history->Last(), &state);
      // Only fail state means the WDL is wrong, probe_wdl may produce correct
      // result with a stat other than OK.
      if (state != FAIL) {
        // TB nodes don't have NN evaluation, assign M from parent node.
        float m = 0.0f;
        // Need a lock to access parent, in case MakeSolid is in progress.
        {
          SharedMutex::SharedLock lock(search_->nodes_mutex_);
          auto parent = node->GetParent();
          if (parent) {
            m = std::max(0.0f, parent->GetM() - 1.0f);
          }
        }
        // If the colors seem backwards, check the checkmate check above.
        if (wdl == WDL_WIN) {
          node->MakeTerminal(GameResult::BLACK_WON, m,
                             Node::Terminal::Tablebase);
        } else if (wdl == WDL_LOSS) {
          node->MakeTerminal(GameResult::WHITE_WON, m,
                             Node::Terminal::Tablebase);
        } else {  // Cursed wins and blessed losses count as draws.
          node->MakeTerminal(GameResult::DRAW, m, Node::Terminal::Tablebase);
        }
        search_->tb_hits_.fetch_add(1, std::memory_order_acq_rel);
        return;
      }
    }
  }

  // Add legal moves as edges of this node.
  node->CreateEdges(legal_moves);
}

// Returns whether node was already in cache.
bool SearchWorker::AddNodeToComputation(Node* node) {
  const auto hash = history_.HashLast(params_.GetCacheHistoryLength() + 1);
  if (search_->cache_->ContainsKey(hash)) {
    return true;
  }
  int transform;
  auto planes =
      EncodePositionForNN(search_->network_->GetCapabilities().input_format,
                          history_, 8, params_.GetHistoryFill(), &transform);

  std::vector<uint16_t> moves;

  if (node && node->HasChildren()) {
    // Legal moves are known, use them.
    moves.reserve(node->GetNumEdges());
    for (const auto& edge : node->Edges()) {
      moves.emplace_back(edge.GetMove().as_nn_index(transform));
    }
  } else {
    // Cache pseudolegal moves. A bit of a waste, but faster.
    const auto& pseudolegal_moves =
        history_.Last().GetBoard().GeneratePseudolegalMoves();
    moves.reserve(pseudolegal_moves.size());
    for (auto iter = pseudolegal_moves.begin(), end = pseudolegal_moves.end();
         iter != end; ++iter) {
      moves.emplace_back(iter->as_nn_index(transform));
    }
  }

  computation_->AddInput(hash, std::move(planes), std::move(moves));
  return false;
}

// 2b. Copy collisions into shared collisions.
void SearchWorker::CollectCollisions() {
  SharedMutex::Lock lock(search_->nodes_mutex_);

  for (const NodeToProcess& node_to_process : minibatch_) {
    if (node_to_process.IsCollision()) {
      search_->shared_collisions_.emplace_back(node_to_process.node,
                                               node_to_process.multivisit);
    }
  }
}

// 3. Prefetch into cache.
// ~~~~~~~~~~~~~~~~~~~~~~~
void SearchWorker::MaybePrefetchIntoCache() {
  // TODO(mooskagh) Remove prefetch into cache if node collisions work well.
  // If there are requests to NN, but the batch is not full, try to prefetch
  // nodes which are likely useful in future.
  if (search_->stop_.load(std::memory_order_acquire)) return;
  if (computation_->GetCacheMisses() > 0 &&
      computation_->GetCacheMisses() < params_.GetMaxPrefetchBatch()) {
    history_.Trim(search_->played_history_.GetLength());
    SharedMutex::SharedLock lock(search_->nodes_mutex_);
    PrefetchIntoCache(
        search_->root_node_,
        params_.GetMaxPrefetchBatch() - computation_->GetCacheMisses(), false);
  }
}

// Prefetches up to @budget nodes into cache. Returns number of nodes
// prefetched.
int SearchWorker::PrefetchIntoCache(Node* node, int budget, bool is_odd_depth) {
  const float draw_score = search_->GetDrawScore(is_odd_depth);
  if (budget <= 0) return 0;

  // We are in a leaf, which is not yet being processed.
  if (!node || node->GetNStarted() == 0) {
    if (AddNodeToComputation(node)) {
      // Make it return 0 to make it not use the slot, so that the function
      // tries hard to find something to cache even among unpopular moves.
      // In practice that slows things down a lot though, as it's not always
      // easy to find what to cache.
      return 1;
    }
    return 1;
  }

  assert(node);
  // n = 0 and n_in_flight_ > 0, that means the node is being extended.
  if (node->GetN() == 0) return 0;
  // The node is terminal; don't prefetch it.
  if (node->IsTerminal()) return 0;

  // Populate all subnodes and their scores.
  typedef std::pair<float, EdgeAndNode> ScoredEdge;
  std::vector<ScoredEdge> scores;
  const float cpuct =
      ComputeCpuct(params_, node->GetN(), node == search_->root_node_);
  const float puct_mult =
      cpuct * std::sqrt(std::max(node->GetChildrenVisits(), 1u));
  const float fpu =
      GetFpu(params_, node, node == search_->root_node_, draw_score);
  for (auto& edge : node->Edges()) {
    if (edge.GetP() == 0.0f) continue;
    // Flip the sign of a score to be able to easily sort.
    // TODO: should this use logit_q if set??
    scores.emplace_back(-edge.GetU(puct_mult) - edge.GetQ(fpu, draw_score),
                        edge);
  }

  size_t first_unsorted_index = 0;
  int total_budget_spent = 0;
  int budget_to_spend = budget;  // Initialize for the case where there's only
                                 // one child.
  for (size_t i = 0; i < scores.size(); ++i) {
    if (search_->stop_.load(std::memory_order_acquire)) break;
    if (budget <= 0) break;

    // Sort next chunk of a vector. 3 at a time. Most of the time it's fine.
    if (first_unsorted_index != scores.size() &&
        i + 2 >= first_unsorted_index) {
      const int new_unsorted_index =
          std::min(scores.size(), budget < 2 ? first_unsorted_index + 2
                                             : first_unsorted_index + 3);
      std::partial_sort(scores.begin() + first_unsorted_index,
                        scores.begin() + new_unsorted_index, scores.end(),
                        [](const ScoredEdge& a, const ScoredEdge& b) {
                          return a.first < b.first;
                        });
      first_unsorted_index = new_unsorted_index;
    }

    auto edge = scores[i].second;
    // Last node gets the same budget as prev-to-last node.
    if (i != scores.size() - 1) {
      // Sign of the score was flipped for sorting, so flip it back.
      const float next_score = -scores[i + 1].first;
      // TODO: As above - should this use logit_q if set?
      const float q = edge.GetQ(-fpu, draw_score);
      if (next_score > q) {
        budget_to_spend =
            std::min(budget, int(edge.GetP() * puct_mult / (next_score - q) -
                                 edge.GetNStarted()) +
                                 1);
      } else {
        budget_to_spend = budget;
      }
    }
    history_.Append(edge.GetMove());
    const int budget_spent =
        PrefetchIntoCache(edge.node(), budget_to_spend, !is_odd_depth);
    history_.Pop();
    budget -= budget_spent;
    total_budget_spent += budget_spent;
  }
  return total_budget_spent;
}

// 4. Run NN computation.
// ~~~~~~~~~~~~~~~~~~~~~~
void SearchWorker::RunNNComputation() { computation_->ComputeBlocking(); }

// 5. Retrieve NN computations (and terminal values) into nodes.
// ~~~~~~~~~~~~~~~~~~~~~~~~~~~~~~~~~~~~~~~~~~~~~~~~~~~~~~~~~~~~~
void SearchWorker::FetchMinibatchResults() {
  // Populate NN/cached results, or terminal results, into nodes.
  int idx_in_computation = 0;
  for (auto& node_to_process : minibatch_) {
    FetchSingleNodeResult(&node_to_process, *computation_, idx_in_computation);
    if (node_to_process.nn_queried) ++idx_in_computation;
  }
  // LOGFILE << "SearchWorker::FetchMinibatchResults() finished";
}

template <typename Computation>
void SearchWorker::FetchSingleNodeResult(NodeToProcess* node_to_process,
                                         const Computation& computation,
                                         int idx_in_computation) {

  if (node_to_process->IsCollision()) return;
  
  Node* node = node_to_process->node;
  if (!node_to_process->nn_queried) {
    // Terminal nodes don't involve the neural NetworkComputation, nor do
    // they require any further processing after value retrieval.
    node_to_process->v = node->GetWL();
    node_to_process->d = node->GetD();
    node_to_process->m = node->GetM();
    return;
  }
  // For NN results, we need to populate policy as well as value.
  // First the value...
  node_to_process->v = -computation.GetQVal(idx_in_computation);
  node_to_process->d = computation.GetDVal(idx_in_computation);
  node_to_process->m = computation.GetMVal(idx_in_computation);
  // LOGFILE << "v for node: " << node_to_process->node->DebugString() << " is " << node_to_process->v;
  // ...and secondly, the policy data.
  // Calculate maximum first.
  float max_p = -std::numeric_limits<float>::infinity();
  // Intermediate array to store values when processing policy.
  // There are never more than 256 valid legal moves in any legal position.
  std::array<float, 256> intermediate;
  int counter = 0;

  for (auto& edge : node->Edges()) {
    float p = computation.GetPVal(
        idx_in_computation,
        edge.GetMove().as_nn_index(node_to_process->probability_transform));
    intermediate[counter++] = p;
    max_p = std::max(max_p, p);
  }
  float total = 0.0;
  for (int i = 0; i < counter; i++) {
    // Perform softmax and take into account policy softmax temperature T.
    // Note that we want to calculate (exp(p-max_p))^(1/T) = exp((p-max_p)/T).
    float p =
        FastExp((intermediate[i] - max_p) / params_.GetPolicySoftmaxTemp());
    intermediate[i] = p;
    total += p;
  }

  counter = 0;
  // Normalize P values to add up to 1.0.
  const float scale = total > 0.0f ? 1.0f / total : 1.0f;
  for (auto& edge : node->Edges()) {
    edge.edge()->SetP(intermediate[counter++] * scale);
  }
  // Add Dirichlet noise if enabled and at root.
  if (params_.GetNoiseEpsilon() && node == search_->root_node_) {
    ApplyDirichletNoise(node, params_.GetNoiseEpsilon(),
                        params_.GetNoiseAlpha());
  }
}

// 6. Propagate the new nodes' information to all their parents in the tree.
// ~~~~~~~~~~~~~~
void SearchWorker::DoBackupUpdate() {
  // Nodes mutex for doing node updates.
  if (params_.GetAuxEngineVerbosity() >= 10) LOGFILE << "DoBackupUpdate() trying to get a shared lock on nodes";  
  SharedMutex::Lock lock(search_->nodes_mutex_);
  if (params_.GetAuxEngineVerbosity() >= 10) LOGFILE << "DoBackupUpdate() Aquired shared lock on nodes";

  bool work_done = number_out_of_order_ > 0;
  for (const NodeToProcess& node_to_process : minibatch_) {
    DoBackupUpdateSingleNode(node_to_process);
    if (!node_to_process.IsCollision()) {
      work_done = true;
    }
  }
  if (!work_done) return;
  search_->CancelSharedCollisions();
  search_->total_batches_ += 1;
}

void SearchWorker::DoBackupUpdateSingleNode(
    const NodeToProcess& node_to_process) REQUIRES(search_->nodes_mutex_) {
  Node* node = node_to_process.node;
  if (node_to_process.IsCollision()) {
    // Collisions are handled via shared_collisions instead.
    return;
  }

  // For the first visit to a terminal, maybe update parent bounds too.
  auto update_parent_bounds =
      params_.GetStickyEndgames() && node->IsTerminal() && !node->GetN();

  // Backup V value up to a root. After 1 visit, V = Q.
  float v = node_to_process.v;
  float d = node_to_process.d;
  float m = node_to_process.m;
  int n_to_fix = 0;
  float v_delta = 0.0f;
  float d_delta = 0.0f;
  float m_delta = 0.0f;
  uint32_t solid_threshold =
      static_cast<uint32_t>(params_.GetSolidTreeThreshold());

  float probability_of_best_path = node_to_process.best_path_probability;
  // LOGFILE << "BackupUpdate: probability_of_best_path: " << probability_of_best_path;
  // LOGFILE << "BackupUpdate: depth of node to process: " << node_to_process.depth;

  // no longer used
  std::vector<Move> my_moves;
  int depth = 0;

  // LOGFILE << "Updating node: " << node->DebugString() << " root_node_ is " << search_->root_node_->DebugString() << " and root has MiniMaxQ of " << search_->root_node_->GetBestMiniMaxQ();
  
  for (Node *n = node, *p; n != search_->root_node_->GetParent(); n = p) {
    p = n->GetParent();

    // In order to be able to construct the board store the moves from
    // root to this node. Don't store the move leading to root.
    if(n != search_->root_node_ && depth > 0) { // skip the last move, we want to extend siblings to the last node.
      my_moves.push_back(n->GetOwnEdge()->GetMove());
      depth++;
    } else {
      depth++;      
    }

    // Current node might have become terminal from some other descendant, so
    // backup the rest of the way with more accurate values.
    if (n->IsTerminal()) {
      v = n->GetWL();
      d = n->GetD();
      m = n->GetM();
    }
    n->FinalizeScoreUpdate(v, d, m, node_to_process.multivisit, node_to_process.depth - depth);
    if (n_to_fix > 0 && !n->IsTerminal()) {
      n->AdjustForTerminal(v_delta, d_delta, m_delta, n_to_fix);
    }
    if (n->GetN() >= solid_threshold) {
      if (n->MakeSolid() && n == search_->root_node_) {
        // If we make the root solid, the current_best_edge_ becomes invalid and
        // we should repopulate it.
        search_->current_best_edge_ =
            search_->GetBestChildNoTemperature(search_->root_node_, 0);
      }
    }

    // Nothing left to do without ancestors to update.
    if (!p) break;

    bool old_update_parent_bounds = update_parent_bounds;
    // If parent already is terminal further adjustment is not required.
    if (p->IsTerminal()) n_to_fix = 0;
    // Try setting parent bounds except the root or those already terminal.
    update_parent_bounds =
        update_parent_bounds && p != search_->root_node_ && !p->IsTerminal() &&
        MaybeSetBounds(p, m, &n_to_fix, &v_delta, &d_delta, &m_delta);

    // Q will be flipped for opponent.
    v = -v;
    v_delta = -v_delta;
    m++;

    // Update the stats.
    // Best move.
    // If update_parent_bounds was set, we just adjusted bounds on the
    // previous loop or there was no previous loop, so if n is a terminal, it
    // just became that way and could be a candidate for changing the current
    // best edge. Otherwise a visit can only change best edge if its to an edge
    // that isn't already the best and the new n is equal or greater to the old
    // n.
    if (p == search_->root_node_ &&
        ((old_update_parent_bounds && n->IsTerminal()) ||
         (n != search_->current_best_edge_.node() &&
          search_->current_best_edge_.GetN() <= n->GetN()))) {
      search_->current_best_edge_ =
          search_->GetBestChildNoTemperature(search_->root_node_, 0);
    }

    // Avoid a full function call unless it will likely actually queue the node.
    // Do nothing if search is interrupted, the node will get picked the next iteration anyway.

    // Not taking a lock here since it would be expensive AuxEngineThreshold is never adjusted during search anyway.

    if(search_->search_stats_->AuxEngineThreshold > 0 &&
       n->GetN() >= (uint32_t) search_->search_stats_->AuxEngineThreshold &&
       n->GetAuxEngineMove() == 0xffff &&
      !n->IsTerminal() &&
       n->HasChildren() &&
       // These last two conditions are rather expensive to evaluate, which is why they must come last
       params_.GetAuxEngineFile() != ""
       ){
      // AuxMaybeEnqueueNode(n, 1);
      AuxMaybeEnqueueNode(n);      
    }
  }

  // Quiescence search:

  // Case A: Check if Q-delta between parent and best policy child is lower than some threshold, otherwise put the highest policy node in the preextend-queue right away.
  // If parent node has two visits, then this node must be its child with highest policy.
  if(node != search_->root_node_ && node->GetParent()->GetN() == 2 && !node->IsTerminal() && params_.GetAuxEngineFile() != ""){
    float q_of_parent = node->GetParent()->GetQ(0.0f);
    float q_of_node = node->GetQ(0.0f);
    // float delta = std::abs(q_of_node - q_of_parent); // since they have opposite signs, adding works fine here.
    float delta = std::abs(q_of_node + q_of_parent); // since they have opposite signs, adding works fine here.    
    if(delta * probability_of_best_path > params_.GetQuiescenceDeltaThreshold() &&
       q_of_node < q_of_parent &&
       delta * pow(probability_of_best_path, params_.GetQuiescencePolicyThreshold()) > params_.GetQuiescenceDeltaThreshold() ){
      // Create a vector with elements of type Move from root to this node and queue that vector.
      std::vector<lczero::Move> my_moves_from_the_white_side;
      // Add best child
      float highest_p = 0;
      Edge * this_edge_has_highest_p;	  
      // loop through the policies of the children.
      for (auto& edge : node->Edges()) {
	if(edge.GetP() > highest_p) {
	  highest_p = edge.GetP();
	  this_edge_has_highest_p = edge.edge();
	}
      }
      my_moves_from_the_white_side.push_back(this_edge_has_highest_p->GetMove());
      // Add the rest of the moves.
      for (Node* n2 = node; n2 != search_->root_node_; n2 = n2->GetParent()) {
	my_moves_from_the_white_side.push_back(n2->GetOwnEdge()->GetMove());
      }
      // Reverse the order
      std::reverse(my_moves_from_the_white_side.begin(), my_moves_from_the_white_side.end());

      // Queue the vector
      search_->search_stats_->fast_track_extend_and_evaluate_queue_mutex_.lock(); // lock this queue before starting to modify it
      search_->search_stats_->fast_track_extend_and_evaluate_queue_.push(my_moves_from_the_white_side);
      search_->search_stats_->starting_depth_of_PVs_.push(my_moves_from_the_white_side.size());
      search_->search_stats_->amount_of_support_for_PVs_.push(0);
      // Also do some stats
      search_->search_stats_->Number_of_nodes_fast_tracked_because_of_fluctuating_eval++;
      search_->search_stats_->fast_track_extend_and_evaluate_queue_mutex_.unlock();
    }
  }

  // if(node != search_->root_node_ && node->GetParent()->GetN() == 2 && probability_of_best_path > params_.GetQuiescencePolicyThreshold()){

  //   // Case B: Current move was a capture, or check
  //   // my_moves has the moves from root to the non-extended child.
  //   // 1. create the board of the previous position.
  //   // 1b. count pieces
  //   // 2. create the board of the node.
  //   // 2b. count pieces
  //   // If the number of pieces in 2b is not the same as the number of pieces in 1b then there was a capture
  //   // For check, only check the position of the child.
  //   // if(node != search_->root_node_ && !node->IsTerminal() && node->GetOwnEdge()->GetP() > params_.GetQuiescencePolicyThreshold()){
    
  //   // if(delta > params_.GetQuiescencePolicyThreshold() && q_of_node < q_of_parent){    
  //   // if(probability_of_best_path > params_.GetQuiescencePolicyThreshold()){

  //   // reverse the order of the moves
  //     std::reverse(my_moves.begin(), my_moves.end());
  //     Node* parent = node->GetParent();
      
  //     // since this a highely relevant node, automatically extend all its edges.
  //     search_->search_stats_->fast_track_extend_and_evaluate_queue_mutex_.lock(); // lock this queue before starting to modify it
  //     for (auto& edge : parent->Edges()) {
  // 	if(!edge.HasNode()){
  // 	  std::vector<lczero::Move> my_moves_copy = my_moves;

  // 	  // check if the PV is new
  // 	  std::ostringstream oss;
  // 	  // Convert all but the last element to avoid a trailing "," https://stackoverflow.com/questions/8581832/converting-a-vectorint-to-string
  // 	  std::copy(pv_moves.begin(), pv_moves.end()-1, std::ostream_iterator<int>(oss, ","));
  // 	  // Now add the last element with no delimiter
  // 	  oss << pv_moves.back();
  // 	  // TODO protect the PV cache with a mutex? Stockfish does not, and worst case scenario is that the same PV is sent again, so probably not needed.
  // 	  // https://stackoverflow.com/questions/8581832/converting-a-vectorint-to-string
  // 	  search_stats_->my_pv_cache_mutex_.lock();
  // 	  if ( search_stats_->my_pv_cache_.find(oss.str()) == search_stats_->my_pv_cache_.end() ) {
  // 	    if (params_.GetAuxEngineVerbosity() >= 9) LOGFILE << "string not found in the cache, adding it.";
  // 	    search_stats_->my_pv_cache_[oss.str()] = true;
  // 	  } else {
  // 	    if (params_.GetAuxEngineVerbosity() >= 9) LOGFILE << "string found in the cache. Return early.";
  // 	    search_stats_->my_pv_cache_mutex_.unlock();
  // 	    return;
  // 	  }
  // 	  search_stats_->my_pv_cache_mutex_.unlock();

	  
  // 	  my_moves_copy.push_back(edge.GetMove());
  // 	  search_->search_stats_->fast_track_extend_and_evaluate_queue_.push(my_moves_copy);
  // 	  search_->search_stats_->starting_depth_of_PVs_.push(my_moves_copy.size());
  // 	  search_->search_stats_->amount_of_support_for_PVs_.push(0);
  // 	}
  //     }
  //     search_->search_stats_->fast_track_extend_and_evaluate_queue_mutex_.unlock();

      // // Require only a small increase in Q to extend the best policy move if it is capture or check
      
      // // Todo, store the board in the minibatch_ so we don't have to traverse all the way from root for all new nodes.
      // // Even better, do this already at picknodestoextend(), there multiple nodes can efficiently share the same tree.

      // ChessBoard my_board = search_->played_history_.Last().GetBoard();
      // if(search_->played_history_.IsBlackToMove()){
      // 	my_board.Mirror();
      // }

      // // reverse the order of the moves
      // std::reverse(my_moves.begin(), my_moves.end());
      // int number_of_pieces_before;
      // int number_of_pieces_now;
      // long unsigned int counter=0;
      // // apply the moves to construct the board
      // for(auto& move: my_moves) {
      // 	counter++;
      // 	my_board.ApplyMove(move);
      // 	my_board.Mirror();
      // 	if(counter == my_moves.size()-1){
      // 	  number_of_pieces_before = my_board.ours().count() + my_board.theirs().count();
      // 	}
      // 	if(counter == my_moves.size()){
      // 	  number_of_pieces_now = my_board.ours().count() + my_board.theirs().count();
      // 	}
      // }
      // if(number_of_pieces_before > number_of_pieces_now || my_board.IsUnderCheck()){
      
      // 	// find best child
      // 	float highest_p = 0;
      // 	Edge * this_edge_has_highest_p;	  
      // 	// loop through the policies of the children.
      // 	for (auto& edge : node->Edges()) {
      // 	  if(edge.GetP() > highest_p) {
      // 	    highest_p = edge.GetP();
      // 	    this_edge_has_highest_p = edge.edge();
      // 	  }
      // 	}

      // 	// Now check if this edge also involves a capture or check
      // 	my_board.ApplyMove(this_edge_has_highest_p->GetMove());
      // 	int number_of_pieces_in_the_future = my_board.ours().count() + my_board.theirs().count();
      // 	if(number_of_pieces_in_the_future < number_of_pieces_now || my_board.IsUnderCheck()){
      // 	  if (params_.GetAuxEngineVerbosity() >= 9) LOGFILE << "adding node due to check or capture" << " policy: " << this_edge_has_highest_p->GetP() << " future: " << number_of_pieces_in_the_future << " past: " << number_of_pieces_before;
      // 	  // Add this move to the queue.
      // 	  std::vector<lczero::Move> my_moves_copy = my_moves;
      // 	  my_moves_copy.push_back(this_edge_has_highest_p->GetMove());
      // 	  // Queue the vector
      // 	  search_->search_stats_->fast_track_extend_and_evaluate_queue_mutex_.lock(); // lock this queue before starting to modify it
      // 	  search_->search_stats_->fast_track_extend_and_evaluate_queue_.push(my_moves_copy);
      // 	  search_->search_stats_->starting_depth_of_PVs_.push(my_moves_copy.size());
      // 	  search_->search_stats_->amount_of_support_for_PVs_.push(0);
      // 	  search_->search_stats_->fast_track_extend_and_evaluate_queue_mutex_.unlock();
      // 	}
      // }
  
  search_->total_playouts_ += node_to_process.multivisit;
  search_->cum_depth_ += node_to_process.depth * node_to_process.multivisit;
  search_->max_depth_ = std::max(search_->max_depth_, node_to_process.depth);

}

bool SearchWorker::MaybeSetBounds(Node* p, float m, int* n_to_fix,
                                  float* v_delta, float* d_delta,
                                  float* m_delta) const {
  auto losing_m = 0.0f;
  auto prefer_tb = false;

  // Determine the maximum (lower, upper) bounds across all children.
  // (-1,-1) Loss (initial and lowest bounds)
  // (-1, 0) Can't Win
  // (-1, 1) Regular node
  // ( 0, 0) Draw
  // ( 0, 1) Can't Lose
  // ( 1, 1) Win (highest bounds)
  auto lower = GameResult::BLACK_WON;
  auto upper = GameResult::BLACK_WON;
  for (const auto& edge : p->Edges()) {
    const auto [edge_lower, edge_upper] = edge.GetBounds();
    lower = std::max(edge_lower, lower);
    upper = std::max(edge_upper, upper);

    // Checkmate is the best, so short-circuit.
    const auto is_tb = edge.IsTbTerminal();
    if (edge_lower == GameResult::WHITE_WON && !is_tb) {
      prefer_tb = false;
      break;
    } else if (edge_upper == GameResult::BLACK_WON) {
      // Track the longest loss.
      losing_m = std::max(losing_m, edge.GetM(0.0f));
    }
    prefer_tb = prefer_tb || is_tb;
  }

  // The parent's bounds are flipped from the children (-max(U), -max(L))
  // aggregated as if it was a single child (forced move) of the same bound.
  //       Loss (-1,-1) -> ( 1, 1) Win
  //  Can't Win (-1, 0) -> ( 0, 1) Can't Lose
  //    Regular (-1, 1) -> (-1, 1) Regular
  //       Draw ( 0, 0) -> ( 0, 0) Draw
  // Can't Lose ( 0, 1) -> (-1, 0) Can't Win
  //        Win ( 1, 1) -> (-1,-1) Loss

  // Nothing left to do for ancestors if the parent would be a regular node.
  if (lower == GameResult::BLACK_WON && upper == GameResult::WHITE_WON) {
    return false;
  } else if (lower == upper) {
    // Search can stop at the parent if the bounds can't change anymore, so make
    // it terminal preferring shorter wins and longer losses.
    *n_to_fix = p->GetN();
    assert(*n_to_fix > 0);
    float cur_v = p->GetWL();
    float cur_d = p->GetD();
    float cur_m = p->GetM();
    p->MakeTerminal(
        -upper,
        (upper == GameResult::BLACK_WON ? std::max(losing_m, m) : m) + 1.0f,
        prefer_tb ? Node::Terminal::Tablebase : Node::Terminal::EndOfGame);
    // Negate v_delta because we're calculating for the parent, but immediately
    // afterwards we'll negate v_delta in case it has come from the child.
    *v_delta = -(p->GetWL() - cur_v);
    *d_delta = p->GetD() - cur_d;
    *m_delta = p->GetM() - cur_m;
  } else {
    p->SetBounds(-upper, -lower);
  }

  // Bounds were set, so indicate we should check the parent too.
  return true;
}

  // 6.5
void SearchWorker::MaybeAdjustPolicyForHelperAddedNodes(const std::shared_ptr<Search::adjust_policy_stats> foo){
  std::thread::id this_id = std::this_thread::get_id();
  long unsigned int my_queue_size = foo->queue_of_vector_of_nodes_from_helper_added_by_this_thread.size();
  if (params_.GetAuxEngineVerbosity() >= 5) LOGFILE << "Thread: " << this_id << ", In MaybeAdjustPolicyForHelperAddedNodes(), size of queue to process: " << my_queue_size;
  if(my_queue_size > 0){
    while(foo->queue_of_vector_of_nodes_from_helper_added_by_this_thread.size() > 0){    
      std::vector<Node*> vector_of_nodes_from_helper_added_by_this_thread = foo->queue_of_vector_of_nodes_from_helper_added_by_this_thread.front();
      foo->queue_of_vector_of_nodes_from_helper_added_by_this_thread.pop();

      float branching_factor = 1.6f;
      int starting_depth_of_PV = foo->starting_depth_of_PVs_.front();
      foo->starting_depth_of_PVs_.pop();
      int amount_of_support = foo->amount_of_support_for_PVs_.front();
      foo->amount_of_support_for_PVs_.pop();

      // If amount_of_support is zero, then this is a quiscence search, and in that case do no policy adjustment
      if(amount_of_support == 0){
	continue;
      }

      // if (params_.GetAuxEngineVerbosity() >= 5) LOGFILE << "Thread: " << this_id << ", In MaybeAdjustPolicyForHelperAddedNodes(), successfully read starting depth and amount of support.";

      // Do we want to maximize or minimize Q? At root, and thus at even depth, we want to _minimize_ Q (Q is from the perspective of the player who _made the move_ leading up the current position. Calculate depth at the first added node.
      int depth = 0;
      search_->nodes_mutex_.lock_shared();
      if(vector_of_nodes_from_helper_added_by_this_thread[0]->IsTerminal()){
	if (params_.GetAuxEngineVerbosity() >= 5) LOGFILE << "Thread: " << this_id << ", In MaybeAdjustPolicyForHelperAddedNodes(). Node is terminal, no need to modify its policy.";
	search_->nodes_mutex_.unlock_shared();	
	continue;
      }
      // LOGFILE << "Starting to calculate depth for this node: " << vector_of_nodes_from_helper_added_by_this_thread[0]->DebugString();
      for (Node* n2 = vector_of_nodes_from_helper_added_by_this_thread[0]; n2 != search_->root_node_ && depth < 100; n2 = n2->GetParent()) {
	depth++;
	if(n2->GetParent() == nullptr) {
	  if (params_.GetAuxEngineVerbosity() >= 5) LOGFILE << "Thread: " << this_id << ", In MaybeAdjustPolicyForHelperAddedNodes(), Problem in depth calculation.";
	  break;
	}
      }
      search_->nodes_mutex_.unlock_shared();
      if (params_.GetAuxEngineVerbosity() >= 9) LOGFILE << "How good is this line I just added based on recommendations from the helper?";
      if (params_.GetAuxEngineVerbosity() >= 9) LOGFILE << "Q of parent to the first added node in the line: " << vector_of_nodes_from_helper_added_by_this_thread[0]->GetParent()->GetQ(0.0f) << " depth: " << depth - 1;
      for(long unsigned int j = 0; j < vector_of_nodes_from_helper_added_by_this_thread.size(); j++){
	Node* n = vector_of_nodes_from_helper_added_by_this_thread[j];

	// divide the amount of support with the current depth ^ scaling factor to the ge current support
	int current_depth = depth - starting_depth_of_PV + j;
	int current_amount_of_support = float(amount_of_support) / pow(current_depth, branching_factor);
	if (params_.GetAuxEngineVerbosity() >= 9) LOGFILE << "MaybeAdjustPolicyForHelperAddedNodes() at a node with current depth (distance from first node in PV) = " << current_depth << ". Starting depth of PV: " << starting_depth_of_PV << ". Distance from root for current node: " << depth+current_depth << ", amount of support for the PV: " << amount_of_support << " amount of support for this node: " << current_amount_of_support;

	// Strategies for policy adjustment:
	// a "trust the helper", make sure policy is at least c
	// b "only trust yourself, even with deep analysis", make sure policy is at least c when the move is promising.
	// c "only trust yourself, don't trust deep analysis", when the move is promising, make sure policy is at least x, which varies with depth.
	// d "let Q speak", set policy to equal to the policy of the sibling with highest policy.
	// e like d, but set policy slightly higher than the policy of the sibling with highest policy if the move is promising.
	// e is the current strategy
	
	std::string strategy;
	float current_p;
	float c = 0.175f;
	float d = 0.225f;
	float min_c = 0.0f;
	float minimum_policy = min_c;
	strategy = "e";

	if(strategy == "a") minimum_policy = c;

	if(strategy == "d" || strategy == "e"){
	  // make sure that policy is at least as good as the best sibling.
	  float highest_p = 0;
	  // loop through the policies of the siblings.
	  search_->nodes_mutex_.lock_shared();
	  for (auto& edge : n->GetParent()->Edges()) {
	    if(edge.GetP() > highest_p) highest_p = edge.GetP();
	  }
	  // While we have a lock, also get policy of the current nodw.
	  current_p = n->GetOwnEdge()->GetP();
	  search_->nodes_mutex_.unlock_shared();	  
	  minimum_policy = highest_p;
	}

	// boost nodes with a lot of support
	if(current_amount_of_support > 100000) minimum_policy = std::min(0.90, minimum_policy * 1.1);	    

	if(strategy != "a"){

	  // Determine if the move is promising or not
	  // if starting node is maximising and we are maximising: are we greater?
	  // if starting node is maximising and we are minimizing: are (-we) greater?
	  // if starting node is minimizing and we are maximising: are we greater than (-start node)?
	  // if starting node is minimizing and we are minimizing: are (-we) greater than (-start node)?
	  // we are maximising if depth + j % 2 == 1
	  // startnode is maximising if depth % 2 == 1
	  // signed int factor_for_us = ((depth + j) % 2 == 1) ? 1 : -1;
	  // signed int factor_for_parent = ((depth - 1) % 2 == 1) ? 1 : -1;
	  // Change, compare current node only with its parent
	  signed int factor_for_us = ((depth + j) % 2 == 1) ? 1 : -1;
	  signed int factor_for_parent = factor_for_us * -1;
	  // signed int factor_for_root = -1;

	  search_->nodes_mutex_.lock_shared();
	  // float root_q = factor_for_root * search_->root_node_->GetQ(0.0f); 
	  
	  if(factor_for_us * n->GetQ(0.0f) > factor_for_parent * n->GetParent()->GetQ(0.0f)){
	    if (params_.GetAuxEngineVerbosity() >= 9) LOGFILE << "(Raw Q=" << n->GetQ(0.0f) << ") " << factor_for_us * n->GetQ(0.0f) << " is greater than " << factor_for_parent * n->GetParent()->GetQ(0.0f) << " which means this is promising. P: " << n->GetOwnEdge()->GetP() << " N: " << n->GetN() << " depth: " << depth + j;	    
	    // the move is promising
	    if(strategy == "b") minimum_policy = d;
	    if(strategy == "e") minimum_policy = std::min(0.90, minimum_policy * 1.2);

	    // If the move is better than root, then enqueue it
	    // if(factor_for_us * n->GetQ(0.0f) > root_q){
	    // LOGFILE << "We are better than root. we: " << factor_for_us * n->GetQ(0.0f) << " root: " << root_q << " will enqueue it (unless the node is terminal).";
	    // Check that it's not terminal and not already queued and not too deep.
	    if(!n->IsTerminal() && n->GetAuxEngineMove() == 0xffff && depth < 35 && current_amount_of_support > 5000){
	      AuxMaybeEnqueueNode(n);
	    }
	    
	  } else {
	    // Not promising, but since the helper recommended it, it is probably better than its policy, so give it some policy boosting.
	    if(strategy == "e") minimum_policy = std::min(0.90, minimum_policy * 0.85);	    
	  }
	  search_->nodes_mutex_.unlock_shared();	  
	}

	// if(strategy == "c"){
	//   // This is still under construction.
	//   // divide the amount of support with the current depth ^ scaling factor to the ge current support
	//   int current_depth = depth - starting_depth_of_PV + j;
	//   int current_amount_of_support = float(amount_of_support) / pow(current_depth, branching_factor);
	//   LOGFILE << "MaybeAdjustPolicyForHelperAddedNodes() at a node with current depth (distance from first node in PV) = " << current_depth << ". Starting depth of PV: " << starting_depth_of_PV << ". Distance from root for current node: " << depth << ", number of added nodes: " << my_pv_size << ", amount of support for the PV: " << amount_of_support << " amount of support for this node: " << current_amount_of_support;
	//   minimum_policy = std::max(min_c, (1.0f - float(j)/float(my_pv_size)) * c);
	// }

	// Actually adjust the policy to minimum_policy (if it is not already higher than that).
	if(current_p < minimum_policy){
	  float scaling_factor = 1/(1 + minimum_policy - current_p);
	  // First increase the policy to the desired value, then scale down policy of all nodes
	  search_->nodes_mutex_.lock();
	  if (params_.GetAuxEngineVerbosity() >= 9) LOGFILE << "Aquired a write lock on nodes to change policy";
	  n->GetOwnEdge()->SetP(minimum_policy);
	  // Now scale all policies down with the scaling factor.
	  for (const auto& child : n->GetParent()->Edges()) {
	    auto* edge = child.edge();
	    edge->SetP(edge->GetP() * scaling_factor);
	  }
	  if (params_.GetAuxEngineVerbosity() >= 9) LOGFILE << "Increased policy from " << current_p << " to " << minimum_policy * scaling_factor << " and scaled all other policies down by " << scaling_factor << " since the node was promising, now releasing the lock.";
	  search_->nodes_mutex_.unlock();
	  if (params_.GetAuxEngineVerbosity() >= 9) LOGFILE << "Successfully released the lock.";
	}
      }
      // That's the new nodes, but what about the already existing nodes, shouldn't we boost policy for those too? (if they are promising)
      search_->nodes_mutex_.lock_shared();      
      for (Node* n2 = vector_of_nodes_from_helper_added_by_this_thread[0]; depth > 0; n2 = n2->GetParent()) {

	// If n2 has no visited siblings, skip all of this
	int children = 0;
	for (Node* child : n2->GetParent()->VisitedNodes()) {
	  if(child->GetN() > 0){ // unnecessary, but avoids a warning about unused variable child.
	    children++;
	  }
	}
	if(children > 1){

	  // // Make sure that policy is at least as good as the best sibling if no other node has a higher Q.
	  // float max_allowed_policy_for_non_best_child = 0.2f;

	  // If there is another node with higher Q, then reduce P of this node unless P is already not highest and not above 0.2
	  // If the highest policy is less than 0.2, then allow this node to get a P lower than 0.2, so that the other sibling can get highest P eventually.
	
	  float highest_p = 0;
	  Node * this_node_has_highest_p;	  
	  // loop through the policies of the siblings.
	  for (auto& edge : n2->GetParent()->Edges()) {
	    if(edge.GetP() > highest_p) {
	      highest_p = edge.GetP();
	      this_node_has_highest_p = edge.node();
	    }
	  }
	  // float minimum_policy = highest_p;

	  float highest_q = -1;
	  Node * this_node_has_best_q;
	  
	  for (Node* child : n2->GetParent()->VisitedNodes()) {
	    if(child->GetQ(0.5) > highest_q){
	      // LOGFILE << "At depth: " << depth << " " << child->GetQ(0.5) << " is greater than or equal to " << highest_q << " so this child is promising" << child->DebugString();
	      highest_q = child->GetQ(0.5);
	      this_node_has_best_q = child;
	    }
	  }
	  // Regardless of our node, also adjust the nodes with highest p and highest q, if needed.
	  if(this_node_has_best_q != nullptr && this_node_has_highest_p != nullptr && this_node_has_best_q != this_node_has_highest_p){
	    // increase p on this_node_has_best_q and decrease it on highest_p.
	    float diff_to_apply = this_node_has_highest_p->GetOwnEdge()->GetP() * 0.05;
	    // LOGFILE << "Changing policy on node: " << this_node_has_highest_p->DebugString() << " which has the highest policy, from " << this_node_has_highest_p->GetOwnEdge()->GetP() << " to " << this_node_has_highest_p->GetOwnEdge()->GetP()-diff_to_apply << " and policy on node: " << this_node_has_best_q->DebugString() << " which has policy " << this_node_has_best_q->GetOwnEdge()->GetP();
	    // upgrade the lock.
	    search_->nodes_mutex_.unlock_shared();
	    search_->nodes_mutex_.lock();
	    this_node_has_highest_p->GetOwnEdge()->SetP(this_node_has_highest_p->GetOwnEdge()->GetP()-diff_to_apply);
	    this_node_has_best_q->GetOwnEdge()->SetP(this_node_has_best_q->GetOwnEdge()->GetP()+diff_to_apply);
	    // downgrade lock
	    search_->nodes_mutex_.unlock();
	    search_->nodes_mutex_.lock_shared();

	    // Enqueue it, if it has not already been checked or is too deep.
	    if(!this_node_has_best_q->IsTerminal() && this_node_has_best_q->GetAuxEngineMove() == 0xffff && depth < 30){
	      AuxMaybeEnqueueNode(this_node_has_best_q);
	    }
	    
	  }
	} // End of children > 1
	depth--;
      } // End of policy boosting for existing nodes.
      search_->nodes_mutex_.unlock_shared();
      if (params_.GetAuxEngineVerbosity() >= 9) LOGFILE << "MaybeAdjustPolicy released a lock on nodes.";    
    }
    // Reset the variable, if it was non-empty.
    foo->queue_of_vector_of_nodes_from_helper_added_by_this_thread = {};
  }
  if (params_.GetAuxEngineVerbosity() >= 5) LOGFILE << "MaybeAdjustPolicyForHelperAddedNodes() finished";
}

  

// 7. Update the Search's status and progress information.
//~~~~~~~~~~~~~~~~~~~~
void SearchWorker::UpdateCounters() {
  search_->PopulateCommonIterationStats(&iteration_stats_);
  search_->MaybeTriggerStop(iteration_stats_, &latest_time_manager_hints_);
  search_->MaybeOutputInfo();

  // If this thread had no work, not even out of order, then sleep for some
  // milliseconds. Collisions don't count as work, so have to enumerate to find
  // out if there was anything done.
  bool work_done = number_out_of_order_ > 0;
  if (!work_done) {
    for (NodeToProcess& node_to_process : minibatch_) {
      if (!node_to_process.IsCollision()) {
        work_done = true;
        break;
      }
    }
  }
  if (!work_done) {
    std::this_thread::sleep_for(std::chrono::milliseconds(10));
  }
}

}  // namespace lczero<|MERGE_RESOLUTION|>--- conflicted
+++ resolved
@@ -671,14 +671,11 @@
 void Search::MaybeTriggerStop(const IterationStats& stats,
                               StoppersHints* hints) {
   hints->Reset();
-<<<<<<< HEAD
-
-=======
-  if (params_.GetNpsLimit() > 0) {
-    hints->UpdateEstimatedNps(params_.GetNpsLimit());
-  }
-  SharedMutex::Lock nodes_lock(nodes_mutex_);
->>>>>>> edbd8a82
+
+  // if (params_.GetNpsLimit() > 0) {
+  //   hints->UpdateEstimatedNps(params_.GetNpsLimit());
+  // }
+
   Mutex::Lock lock(counters_mutex_);
   // Return early if some other thread already has responded bestmove,
   // or if the root node is not yet expanded.
@@ -1074,7 +1071,6 @@
     }
     search_stats_->best_move_candidates_mutex.unlock();    
   }
-<<<<<<< HEAD
 
   // Use a 0 visit cancel score update to clear out any cached best edge, as
   // at the next iteration remaining playouts may be different.
@@ -1088,8 +1084,6 @@
     if (params_.GetAuxEngineVerbosity() >= 9) LOGFILE << "Finished MaybeTriggerStop() finished, not stopping search yet.";
   }
   // nodes_mutex_.unlock_shared();
-=======
->>>>>>> edbd8a82
 }
 
 // Return the evaluation of the actual best child, regardless of temperature
@@ -1746,13 +1740,10 @@
 
   if (params_.GetAuxEngineVerbosity() >= 10) LOGFILE << std::this_thread::get_id() << " PreExtendTreeAndFastTrackForNNEvaluation() finished in ExecuteOneIteration().";
   // 2. Gather minibatch.
-<<<<<<< HEAD
+
   int number_of_nodes_already_added = minibatch_.size();
   GatherMinibatch2(number_of_nodes_already_added);
 
-=======
-  GatherMinibatch();
->>>>>>> edbd8a82
   task_count_.store(-1, std::memory_order_release);
   search_->backend_waiting_counter_.fetch_add(1, std::memory_order_relaxed);
   // if (params_.GetAuxEngineVerbosity() >= 3) LOGFILE << "GatherMinibatch2() finished in ExecuteOneIteration().";
@@ -1940,7 +1931,7 @@
 	
 	search_->nodes_mutex_.lock();
 	// GetOrSpawnNode() does work with the lock on since it does not modify the tree.
-	Node* child_node = edge.GetOrSpawnNode(my_node, nullptr);
+	Node* child_node = edge.GetOrSpawnNode(my_node);
 	if (params_.GetAuxEngineVerbosity() >= 9) LOGFILE << "Node spawned";
 	search_->nodes_mutex_.unlock();
 	ExtendNode(child_node, ply+1, moves_to_this_node, &history); // This will modify history which will be re-used later here.
@@ -2204,12 +2195,8 @@
 }
 }  // namespace
 
-<<<<<<< HEAD
 void SearchWorker::GatherMinibatch2(int number_of_nodes_already_added) {
   if (params_.GetAuxEngineVerbosity() >= 2 && number_of_nodes_already_added > 0) LOGFILE << "GatherMinibatch2() called with " << number_of_nodes_already_added;
-=======
-void SearchWorker::GatherMinibatch() {
->>>>>>> edbd8a82
   // Total number of nodes to process.
   int minibatch_size = 0;
   int cur_n = 0;
@@ -2541,7 +2528,6 @@
   }
 }
 
-<<<<<<< HEAD
 bool SearchWorker::PickNodesToExtendTask(Node* node, int base_depth,
                                          int collision_limit,
                                          const std::vector<Move>& moves_to_base,
@@ -2551,13 +2537,6 @@
 					 int distance_from_best_path,
 					 bool override_cpuct) {
 
-=======
-void SearchWorker::PickNodesToExtendTask(
-    Node* node, int base_depth, int collision_limit,
-    const std::vector<Move>& moves_to_base,
-    std::vector<NodeToProcess>* receiver,
-    TaskWorkspace* workspace) NO_THREAD_SAFETY_ANALYSIS {
->>>>>>> edbd8a82
   // TODO: Bring back pre-cached nodes created outside locks in a way that works
   // with tasks.
   // TODO: pre-reserve visits_to_perform for expected depth and likely maximum
