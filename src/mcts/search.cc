--- conflicted
+++ resolved
@@ -504,30 +504,6 @@
   return total_playouts_;
 }
 
-<<<<<<< HEAD
-bool Search::PopulateRootMoveLimit(MoveList* root_moves) const {
-  // Search moves overrides tablebase.
-  if (!searchmoves_.empty()) {
-    *root_moves = searchmoves_;
-    return false;
-  }
-  auto board = played_history_.Last().GetBoard();
-  if (!syzygy_tb_ || !board.castlings().no_legal_castle() ||
-      (board.ours() | board.theirs()).count() > syzygy_tb_->max_cardinality()) {
-    return false;
-  }
-  MoveList ignore;
-  return syzygy_tb_->root_probe(
-             played_history_.Last(),
-             params_.GetSyzygyFastPlay() ||
-                 played_history_.DidRepeatSinceLastZeroingMove(),
-	         false, 
-             &ignore, root_moves) ||
-         syzygy_tb_->root_probe_wdl(played_history_.Last(), root_moves);
-}
-
-=======
->>>>>>> 691a0b75
 void Search::ResetBestMove() {
   SharedMutex::Lock nodes_lock(nodes_mutex_);
   Mutex::Lock lock(counters_mutex_);
