--- conflicted
+++ resolved
@@ -639,13 +639,8 @@
   add_project_arguments('-DEMBED', language : 'cpp')
 endif
 
-<<<<<<< HEAD
 executable('rescorer', 'src/main.cc',
   files, include_directories: includes, dependencies: deps, install: true)
-=======
-executable('lc0', 'src/main.cc',
-       files, include_directories: includes, dependencies: deps, install: true)
->>>>>>> 70b36c7a
 
 #############################################################################
 ## Tests
